--- conflicted
+++ resolved
@@ -141,13 +141,8 @@
 bkg_boxsize = 25
 deblend = true
 
-<<<<<<< HEAD
 [astrometry_parameters]
-searchrad = 10
-=======
-[tpmatch]
 searchrad = 15
->>>>>>> 9716401f
 separation = 0.000001
 tolerance = 0.7
 use2dhist = true

import copy
import functools
import glob
import json
import logging
import multiprocessing as mp
import os
import shutil
import time
import warnings
from functools import partial
from multiprocessing import cpu_count

import numpy as np
from astropy.io import fits
from astropy.stats import sigma_clipped_stats
from astropy.table import Table, QTable
from drizzlepac import updatehdr
from image_registration import cross_correlation_shifts
from photutils import make_source_mask
from photutils.detection import DAOStarFinder
from reproject import reproject_interp
from stwcs.wcsutil import HSTWCS
from threadpoolctl import threadpool_limits
from tqdm import tqdm
from tweakwcs import fit_wcs, XYXYMatch, FITSWCS
from tweakwcs.correctors import FITSWCSCorrector, JWSTWCSCorrector

from nircam_destriping import NircamDestriper

jwst = None
datamodels = None
update_fits_wcsinfo = None
calwebb_detector1 = None
calwebb_image2 = None
calwebb_image3 = None
TweakRegStep = None

# Pipeline steps
ALLOWED_STEPS = [
    'lv1',
    'lv2',
    'destripe',
    'lyot_adjust',
    'wcs_adjust',
    'lv3',
    'astrometric_align',
]

# Pipeline steps where we don't want to delete the whole directory
STEP_NO_DEL_DIR = [
    'astrometric_align',
]

# All NIRCAM bands
NIRCAM_BANDS = [
    'F070W',
    'F090W',
    'F115W',
    'F140M',
    'F150W',
    'F162M',
    'F164N',
    'F150W2',
    'F182M',
    'F187N',
    'F200W',
    'F210M',
    'F212N',
    'F250M',
    'F277W',
    'F300M',
    'F322W2',
    'F323N',
    'F335M',
    'F356W',
    'F360M',
    'F405N',
    'F410M',
    'F430M',
    'F444W',
    'F460M',
    'F466N',
    'F470N',
    'F480M',
]

# All MIRI bands
MIRI_BANDS = [
    'F560W',
    'F770W',
    'F1000W',
    'F1130W',
    'F1280W',
    'F1500W',
    'F1800W',
    'F2100W',
    'F2550W',
]

BAND_EXTS = {'nircam': 'nrc*',
             'miri': 'mirimage'}

# FWHM of bands in pixels
FWHM_PIX = {
    # NIRCAM
    'F070W': 0.987,
    'F090W': 1.103,
    'F115W': 1.298,
    'F140M': 1.553,
    'F150W': 1.628,
    'F162M': 1.770,
    'F164N': 1.801,
    'F150W2': 1.494,
    'F182M': 1.990,
    'F187N': 2.060,
    'F200W': 2.141,
    'F210M': 2.304,
    'F212N': 2.341,
    'F250M': 1.340,
    'F277W': 1.444,
    'F300M': 1.585,
    'F322W2': 1.547,
    'F323N': 1.711,
    'F335M': 1.760,
    'F356W': 1.830,
    'F360M': 1.901,
    'F405N': 2.165,
    'F410M': 2.179,
    'F430M': 2.300,
    'F444W': 2.302,
    'F460M': 2.459,
    'F466N': 2.507,
    'F470N': 2.535,
    'F480M': 2.574,
    # MIRI
    'F560W': 1.636,
    'F770W': 2.187,
    'F1000W': 2.888,
    'F1130W': 3.318,
    'F1280W': 3.713,
    'F1500W': 4.354,
    'F1800W': 5.224,
    'F2100W': 5.989,
    'F2550W': 7.312,
}


def parallel_destripe(hdu_name,
                      band,
                      destripe_parameter_dict=None,
                      pca_dir=None,
                      out_dir=None,
                      plot_dir=None,
                      ):
    """Function to parallelise destriping"""

    if destripe_parameter_dict is None:
        destripe_parameter_dict = {}

    out_file = os.path.join(out_dir, os.path.split(hdu_name)[-1])

    if os.path.exists(out_file):
        return True

    if pca_dir is not None:
        pca_file = os.path.join(pca_dir,
                                os.path.split(hdu_name)[-1].replace('.fits', '_pca.pkl')
                                )
    else:
        pca_file = None

    nc_destripe = NircamDestriper(hdu_name=hdu_name,
                                  hdu_out_name=out_file,
                                  pca_file=pca_file,
                                  plot_dir=plot_dir,
                                  )

    for key in destripe_parameter_dict.keys():

        value = parse_parameter_dict(destripe_parameter_dict,
                                     key,
                                     band)
        if value == 'VAL_NOT_FOUND':
            continue

        recursive_setattr(nc_destripe, key, value)

    with warnings.catch_warnings():
        warnings.simplefilter('ignore')
        with threadpool_limits(limits=1, user_api='blas'):
            nc_destripe.run_destriping()

    return True


def parse_fits_to_table(file,
                        check_bgr=False,
                        check_type='parallel_off'
                        ):
    """Pull necessary info out of fits headers

    Args:
        file (str): File to get info for
        check_bgr (bool): Whether to check if this is a science or background observation (in the MIRI case)
        check_type (str): How to check if background observation. Options are 'parallel_off', which will use the
            filename to see if it's a parallel observation with NIRCAM, or 'off_in_name', which will use the observation
            name to check
    """

    if check_bgr:

        f_type = 'sci'

        if check_type == 'parallel_off':

            file_split = os.path.split(file)[-1]

            if file_split.split('_')[1][2] == '2':
                f_type = 'bgr'

        elif check_type == 'off_in_name':
            hdu = fits.open(file)
            if 'off' in hdu[0].header['TARGPROP'].lower():
                f_type = 'bgr'
            hdu.close()
        else:
            raise Warning('check_type %s not known' % check_type)
    else:
        f_type = 'sci'
    with fits.open(file) as hdu:
        return file, f_type, hdu[0].header['OBSERVTN'], hdu[0].header['filter'], \
            hdu[0].header['DATE-BEG'], hdu[0].header['DURATION'], \
            hdu[0].header['OBSLABEL'].lower().strip(), hdu[0].header['PROGRAM']


def parse_parameter_dict(parameter_dict,
                         key,
                         band):
    """Pull values out of a parameter dictionary

    Args:
        parameter_dict (dict): Dictionary of parameters and associated values
        key (str): Particular key in parameter_dict to consider
        band (str): JWST band, to parse out band type and potentially per-band
            values

    """

    value = parameter_dict[key]

    if band in MIRI_BANDS:
        band_type = 'miri'
        short_long = 'miri'
        pixel_scale = 0.11
    elif band in NIRCAM_BANDS:
        band_type = 'nircam'

        # Also pull out the distinction between short and long NIRCAM
        if int(band[1:4]) <= 212:
            short_long = 'nircam_short'
            pixel_scale = 0.031
        else:
            short_long = 'nircam_long'
            pixel_scale = 0.063
    else:
        raise Warning('Band type %s not known!')

    if isinstance(value, dict):

        if band_type in value.keys():
            value = value[band_type]

        elif band_type == 'nircam' and short_long in value.keys():
            value = value[short_long]

        elif band in value.keys():
            value = value[band]

        else:
            value = 'VAL_NOT_FOUND'

    # Finally, if we have a string with a 'pix' in there, we need to convert to arcsec
    if isinstance(value, str):
        if 'pix' in value:
            value = float(value.strip('pix')) * pixel_scale

    return value


def recursive_setattr(f, attribute, value):
    pre, _, post = attribute.rpartition('.')
    return setattr(recursive_getattr(f, pre) if pre else f, post, value)


def recursive_getattr(f, attribute, *args):
    def _getattr(f, attribute):
        return getattr(f, attribute, *args)

    return functools.reduce(_getattr, [f] + attribute.split('.'))


def attribute_setter(pipeobj, parameter_dict, band):
    for key in parameter_dict.keys():
        if type(parameter_dict[key]) is dict:
            for subkey in parameter_dict[key]:
                value = parse_parameter_dict(parameter_dict[key],
                                             subkey, band)
                if value == 'VAL_NOT_FOUND':
                    continue
                recursive_setattr(pipeobj, '.'.join([key, subkey]), value)
        else:
            value = parse_parameter_dict(parameter_dict,
                                         key, band)
            if value == 'VAL_NOT_FOUND':
                continue

            recursive_setattr(pipeobj, key, value)
    return pipeobj


class JWSTReprocess:

    def __init__(self,
                 target,
                 raw_dir,
                 reprocess_dir,
                 crds_dir,
                 bands=None,
                 steps=None,
                 overwrites=None,
                 lv1_parameter_dict='phangs',
                 lv2_parameter_dict='phangs',
                 lv3_parameter_dict='phangs',
                 destripe_parameter_dict='phangs',
                 astrometry_parameter_dict='phangs',
                 lyot_method='mask',
                 degroup_short_nircam=True,
                 bgr_check_type='parallel_off',
                 astrometric_alignment_dict=None,
                 astrometric_alignment_type='image',
                 astrometric_alignment_image=None,
                 astrometric_alignment_table=None,
                 alignment_mapping=None,
                 wcs_adjust_dict=None,
                 correct_lv1_wcs=False,
                 crds_url='https://jwst-crds.stsci.edu',
                 procs=None,
                 updated_flats_dir=None,
                 process_bgr_like_science=False,
                 use_field_in_lev3=None
                 ):
        """JWST reprocessing routines.

        Will run through whole JWST pipeline, allowing for fine-tuning along the way.

        It's worth talking a little about how parameter dictionaries are passed. They should be of the form

                {'parameter': value}

        where parameter is how the pipeline names it, e.g. 'save_results', 'tweakreg.fitgeometry'. Because you might
        want to break these out per observing mode, you can also pass a dict, like

                {'parameter': {'miri': miri_val, 'nircam': nircam_val}}

        where the acceptable variants are 'miri', 'nircam', 'nircam_long', 'nircam_short', and a specific filter. As
        many bits of the pipeline require a number in arcsec rather than pixels, you can pass a value as 'Xpix', and it
        will parse according to the band you're processing.

        Args:
            * target (str): Target to run reprocessing for
            * raw_dir (str): Path to raw data
            * reprocess_dir (str): Path to reprocess data into
            * crds_dir (str): Path to CRDS data
            * bands (list): JWST filters to loop over
            * steps (list): Steps to perform in the order they should be performed. Should be drawn from ALLOWED_STEPS.
                Defaults to None, which will run the standard STScI pipeline
            * overwrites (list): Steps to overwrite. Should be drawn from ALLOWED_STEPS. Defaults to None, which will
                not overwrite anything
            * lv1_parameter_dict (dict): Dictionary of parameters to feed to level 1 pipeline. See description above
                for how this should be formatted. Defaults to 'phangs', which will use the parameters for the
                PHANGS-JWST reduction. To keep pipeline default, use 'None'
            * lv2_parameter_dict (dict): As `lv1_parameter_dict`, but for the level 2 pipeline
            * lv3_parameter_dict (dict): As `lv1_parameter_dict`, but for the level 3 pipeline
            * destripe_parameter_dict (dict): As `lv1_parameter_dict`, but for the destriping procedure
            * astrometry_parameter_dict (dict): As `lv1_parameter_dict`, but for astrometric alignment
            * lyot_method (str): Method to account for mistmatch lyot coronagraph in MIRI imaging. Can either mask with
                `mask`, or adjust to main chip with `adjust`. Defaults to `mask`
            * degroup_short_nircam (bool): Will degroup short wavelength NIRCAM observations for all steps beyond
                relative alignment. This can alleviate steps between mosaic pointings
            * bgr_check_type (str): Method to check if MIRI obs is science or background. Options are 'parallel_off' and
                off_in_name. Defaults to 'parallel_off'
            * astrometric_alignment_type (str): Whether to align to image or table. Defaults to `image`
            * astrometric_alignment_image (str): Path to image to align astrometry to
            * astrometric_alignment_table (str): Path to table to align astrometry to
            * alignment_mapping (dict): Dictionary to map basing alignments off cross-correlation with other aligned
                band. Should be of the form {'band': 'reference_band'}
            * wcs_adjust_dict (dict): dict to adjust image group WCS before tweakreg step. Should be of form
                {filter: {'group': {'matrix': [[1, 0], [0, 1]], 'shift': [dx, dy]}}}. Defaults to None.
            * correct_lv1_wcs (bool): Check WCS in uncal files, since there is a bug that some don't have this populated
                when pulled from the archive. Defaults to False
            * crds_url (str): URL to get CRDS files from. Defaults to 'https://jwst-crds.stsci.edu', which will be the
                latest versions of the files
            * procs (int): Number of parallel processes to run during destriping. Will default to half the number of
                cores in the system
            * updated_flats_dir (str): Directory with the updated flats to use instead of default ones.
            * process_bgr_like_science (bool): if True, than additionally process the offset images
                in the same way as the science (for testing purposes only)
            * use_field_in_lev3 (list): if not None, then should be a list of indexes corresponding to
                the number of pointings to use (jwxxxxxyyyzzz_...), where zzz is the considered numbers

        TODO:
            * Update destriping algorithm as we improve it
            * Record alignment parameters into the fits header

        """

        os.environ['CRDS_SERVER_URL'] = crds_url
        os.environ['CRDS_PATH'] = crds_dir

        # Use global variables, so we can import JWST stuff preserving environment variables
        global jwst
        global calwebb_detector1, calwebb_image2, calwebb_image3
        global TweakRegStep
        global datamodels, update_fits_wcsinfo

        import jwst
        from jwst import datamodels
        from jwst.assign_wcs.util import update_fits_wcsinfo
        from jwst.pipeline import calwebb_detector1, calwebb_image2, calwebb_image3
        from jwst.tweakreg import TweakRegStep

        self.target = target

        if bands is None:
            # Loop over all bands
            bands = NIRCAM_BANDS + MIRI_BANDS

        self.bands = bands

        self.raw_dir = raw_dir
        self.reprocess_dir = reprocess_dir

        if alignment_mapping is None:
            alignment_mapping = {}
        self.alignment_mapping = alignment_mapping

        if wcs_adjust_dict is None:
            wcs_adjust_dict = {}
        self.wcs_adjust_dict = wcs_adjust_dict

        if lv1_parameter_dict is None:
            lv1_parameter_dict = {}
        elif lv1_parameter_dict == 'phangs':
            lv1_parameter_dict = {
                'save_results': True,

                'ramp_fit.suppress_one_group': False,

                'refpix.use_side_ref_pixels': True,
            }

        self.lv1_parameter_dict = lv1_parameter_dict

        if lv2_parameter_dict is None:
            lv2_parameter_dict = {}
        elif lv2_parameter_dict == 'phangs':
            lv2_parameter_dict = {
                'save_results': True,

                'bkg_subtract.save_combined_background': True,
                'bkg_subtract.sigma': 1.5,
            }

        self.lv2_parameter_dict = lv2_parameter_dict

        if lv3_parameter_dict is None:
            lv3_parameter_dict = {}
        elif lv3_parameter_dict == 'phangs':
            lv3_parameter_dict = {
                'save_results': True,

                'tweakreg.align_to_gaia': False,
                'tweakreg.brightest': 500,
                'tweakreg.snr_threshold': 3,
                'tweakreg.expand_refcat': True,
                'tweakreg.fitgeometry': 'shift',
                'tweakreg.minobj': 3,
                'tweakreg.peakmax': {'nircam': 20, 'miri': None},
                'tweakreg.searchrad': '10pix',
                'tweakreg.separation': '10pix',
                'tweakreg.tolerance': {'nircam_short': '5pix', 'nircam_long': '10pix', 'miri': '10pix'},
                'tweakreg.use2dhist': False,

                'tweakreg.roundlo': -0.5,
                'tweakreg.roundhi': 0.5,
                # Tweak boxsize, so we detect objects in diffuse emission
                'tweakreg.bkg_boxsize': 100,

                'skymatch.skip': {'miri': False},
                'skymatch.skymethod': {'nircam': 'global+match', 'miri': 'match'},
                'skymatch.subtract': {'nircam': True, 'miri': True},
                'skymatch.skystat': 'median',
                'skymatch.match_down': {'miri': True},
                'skymatch.nclip': {'nircam': 20, 'miri': 10},
                'skymatch.lsigma': {'nircam': 3, 'miri': 1.5},
                'skymatch.usigma': {'nircam': 3, 'miri': 1.5},

                'outlier_detection.in_memory': True,

                'resample.rotation': 0.0,
                'resample.in_memory': True,

                'source_catalog.snr_threshold': 3,
                'source_catalog.npixels': 5,
                'source_catalog.bkg_boxsize': 100,
                'source_catalog.deblend': True
            }

        self.lv3_parameter_dict = lv3_parameter_dict

        if destripe_parameter_dict is None:
            destripe_parameter_dict = {}
        elif destripe_parameter_dict == 'phangs':
            destripe_parameter_dict = {
                'quadrants': True,
                'destriping_method': 'pca',
                'dilate_size': 7,
                'pca_reconstruct_components': 5,
                'pca_diffuse': True,
                'pca_final_med_row_subtraction': False,
            }

            # Old version, using median filter
            # destripe_parameter_dict = {
            #     'quadrants': False,
            #     'destriping_method': 'median_filter',
            #     'dilate_size': 7,
            #     'median_filter_scales': [7, 31, 63, 127, 511]
            # }

        self.destripe_parameter_dict = destripe_parameter_dict

        if astrometry_parameter_dict is None:
            astrometry_parameter_dict = {}
        elif astrometry_parameter_dict == 'phangs':
            astrometry_parameter_dict = {
                'searchrad': 10,
                'separation': 0.000001,
                'tolerance': 0.7,
                'use2dhist': True,
                'fitgeom': 'shift',
                'nclip': 3,
                'sigma': 3,
            }

        self.astrometry_parameter_dict = astrometry_parameter_dict

        self.lyot_method = lyot_method

        self.degroup_short_nircam = degroup_short_nircam

<<<<<<< HEAD
        # Default to standard STScI pipeline
        if steps is None:
            steps = [
                'lv1',
                'lv2',
                'lv3',
            ]
        if overwrites is None:
            overwrites = []

        self.steps = steps
        self.overwrites = overwrites

        self.astrometric_alignment_type = astrometric_alignment_type
        self.astrometric_alignment_image = astrometric_alignment_image
        self.astrometric_alignment_table = astrometric_alignment_table
=======
        if do_all:
            do_lv1 = True
            do_lv2 = True
            do_destriping = True
            do_lv3 = True
            do_astrometric_alignment = True

        self.do_lv1 = do_lv1
        self.do_lv2 = do_lv2
        self.do_destriping = do_destriping
        self.do_lyot_adjust = do_lyot_adjust
        self.do_wcs_adjust = do_wcs_adjust
        self.do_lv3 = do_lv3
        self.do_astrometric_alignment = do_astrometric_alignment
        self.astrometric_alignment_image = astrometric_alignment_image
        self.astrometric_alignment_table = astrometric_alignment_table
        self.astrometric_alignment_dict = astrometric_alignment_dict
        self.tpmatch_searchrad = tpmatch_searchrad
        self.tpmatch_separation = tpmatch_separation
        self.tpmatch_tolerance = tpmatch_tolerance
        self.tpmatch_use2dhist = tpmatch_use2dhist
        self.tpmatch_fitgeom = tpmatch_fitgeom
        self.tpmatch_nclip = tpmatch_nclip
        self.tpmatch_sigma = tpmatch_sigma
>>>>>>> 9716401f

        self.bgr_check_type = bgr_check_type

        self.correct_lv1_wcs = correct_lv1_wcs

        if procs is None:
            procs = cpu_count() // 2

        self.procs = procs

        if updated_flats_dir is not None and os.path.isdir(updated_flats_dir):
            self.updated_flats_dir = updated_flats_dir
        else:
            self.updated_flats_dir = None
        self.process_bgr_like_science = process_bgr_like_science
        self.use_field_in_lev3 = use_field_in_lev3
        logging.basicConfig(level=logging.INFO, format='%{name)s - %(levelname)s - %(message)s')
        self.logger = logging.getLogger()
        self.logger.setLevel(logging.INFO)

    def run_all(self):
        """Run the whole pipeline reprocess"""

        self.logger.info('Reprocessing %s' % self.target)

        in_band_dir_dict = {
            'lv1': 'uncal',
            'lv2': 'rate',
            'destripe': 'cal',
            'lyot_adjust': 'cal',
            'wcs_adjust': 'cal',
            'lv3': 'cal',
            'astrometric_align': 'lv3',
        }

        out_band_dir_dict = {
            'lv1': 'rate',
            'lv2': 'cal',
            'destripe': 'destripe',
            'lyot_adjust': 'lyot_adjust',
            'wcs_adjust': 'wcs_adjust',
            'lv3': 'lv3',
            'astrometric_align': 'lv3',
        }

        step_ext_dict = {
            'lv1': 'uncal',
            'lv2': 'rate',
            'destripe': 'cal',
            'lyot_adjust': 'cal',
            'wcs_adjust': 'cal',
            'lv3': 'i2d',
            'astrometric_align': 'i2d_align',
        }

        for band in self.bands:

            base_band_dir = os.path.join(self.reprocess_dir,
                                         self.target,
                                         band)
            raw_data_moved = False

            pupil = 'CLEAR'
            jwst_filter = copy.deepcopy(band)

            if band in NIRCAM_BANDS:
                band_type = 'nircam'

                # For some NIRCAM filters, we need to distinguish filter/pupil.
                # TODO: These may not be unique, so may need editing
                if band in ['F162M', 'F164N']:
                    pupil = copy.deepcopy(band)
                    jwst_filter = 'F150W2'
                if band == 'F323N':
                    pupil = copy.deepcopy(band)
                    jwst_filter = 'F322W2'
                if band in ['F405N', 'F466N', 'F470N']:
                    pupil = copy.deepcopy(band)
                    jwst_filter = 'F444W'

            elif band in MIRI_BANDS:
                band_type = 'miri'
            else:
                raise Warning('Unknown band %s' % band)

            band_ext = BAND_EXTS[band_type]

            self.logger.info('-> Processing band %s' % band)

            if 'all' in self.overwrites:
                shutil.rmtree(base_band_dir)

            in_band_dir = None

            for step in self.steps:

                if step not in ALLOWED_STEPS:
                    raise Warning('Step %s not recognised!' % step)

                if in_band_dir is None:
                    in_band_dir = os.path.join(base_band_dir, in_band_dir_dict[step])
                out_band_dir = os.path.join(base_band_dir, out_band_dir_dict[step])
                step_ext = step_ext_dict[step]

                overwrite = step in self.overwrites

                # Flush if we're overwriting
                if overwrite and step not in STEP_NO_DEL_DIR:
                    shutil.rmtree(out_band_dir)

                if not os.path.exists(in_band_dir):
                    os.makedirs(in_band_dir)

                # Check number of start files
                n_input_files = len(glob.glob(os.path.join(in_band_dir, '*.fits')))
                if n_input_files == 0:

                    # If we haven't moved raw data, then move it now
                    if not raw_data_moved:

                        raw_files = glob.glob(
                            os.path.join(self.raw_dir,
                                         self.target,
                                         'mastDownload',
                                         'JWST',
                                         '*%s' % band_ext,
                                         '*%s_%s.fits' % (band_ext, step_ext),
                                         )
                        )

                        if len(raw_files) == 0:
                            self.logger.warning('-> No raw files found. Skipping')
                            shutil.rmtree(base_band_dir)
                            continue

                        raw_files.sort()

                        for raw_file in tqdm(raw_files, ascii=True, desc='Moving raw files'):

                            raw_fits_name = raw_file.split(os.path.sep)[-1]
                            hdu_out_name = os.path.join(in_band_dir, raw_fits_name)

                            if not os.path.exists(hdu_out_name) or overwrite:

                                try:
                                    hdu = fits.open(raw_file)
                                except OSError:
                                    raise Warning('Issue with %s!' % raw_file)

                                hdu_filter = hdu[0].header['FILTER'].strip()

                                if band_type == 'nircam':

                                    hdu_pupil = hdu[0].header['PUPIL'].strip()
                                    if hdu_filter == jwst_filter and hdu_pupil == pupil:
                                        hdu.writeto(hdu_out_name, overwrite=True)

                                elif band_type == 'miri':
                                    if hdu_filter == jwst_filter:
                                        hdu.writeto(hdu_out_name, overwrite=True)

                                hdu.close()

                        raw_data_moved = True

                    else:
                        self.logger.warning('-> No files found. Skipping')
                        shutil.rmtree(base_band_dir)
                        continue

                self.logger.info('-> Doing step %s' % step)

                if step == 'lv1':

                    # Run level 1 pipeline
                    self.run_pipeline(band=band,
                                      input_dir=in_band_dir,
                                      output_dir=out_band_dir,
                                      asn_file='',
                                      pipeline_stage='lv1',
                                      overwrite=overwrite,
                                      )

                elif step == 'lv2':

                    # Run lv2 asn generation
                    asn_file = self.run_asn2(directory=in_band_dir,
                                             band=band,
                                             process_bgr_like_science=self.process_bgr_like_science,
                                             overwrite=overwrite,
                                             )

                    # Run pipeline
                    self.run_pipeline(band=band,
                                      input_dir=in_band_dir,
                                      output_dir=out_band_dir,
                                      asn_file=asn_file,
                                      pipeline_stage='lv2',
                                      overwrite=overwrite,
                                      )

                elif step == 'destripe':

                    if band_type == 'nircam':

                        cal_files = glob.glob(os.path.join(in_band_dir,
                                                           '*_%s.fits' % step_ext)
                                              )
                        cal_files.sort()

                        if len(cal_files) == 0:
                            self.logger.warning('-> No files found. Skipping')
                            shutil.rmtree(base_band_dir)
                            continue

                        cal_files.sort()

                        self.run_destripe(files=cal_files,
                                          out_dir=out_band_dir,
                                          band=band,
                                          )

                    else:

                        # Don't update the current folder
                        continue

                elif step == 'lyot_adjust':

                    if band_type == 'miri':

                        cal_files = glob.glob(os.path.join(in_band_dir,
                                                           '*_%s.fits' % step_ext)
                                              )

                        if len(cal_files) == 0:
                            self.logger.warning('-> No files found. Skipping')
                            shutil.rmtree(base_band_dir)
                            continue

                        cal_files.sort()

                        if self.lyot_method == 'adjust':
                            self.adjust_lyot(in_files=cal_files,
                                             out_dir=out_band_dir)
                        elif self.lyot_method == 'mask':
                            self.mask_lyot(in_files=cal_files,
                                           out_dir=out_band_dir)

                    else:

                        # Don't update the current folder
                        continue

                elif step == 'wcs_adjust' and band in self.wcs_adjust_dict.keys():

                    cal_files = glob.glob(os.path.join(in_band_dir,
                                                       '*_%s.fits' % step_ext)
                                          )

                    cal_files.sort()

                    if len(cal_files) == 0:
                        self.logger.warning('-> No files found. Skipping')
                        shutil.rmtree(base_band_dir)
                        continue

                    self.wcs_adjust(input_dir=in_band_dir,
                                    output_dir=out_band_dir,
                                    band=band)

                elif step == 'lv3':

                    if self.use_field_in_lev3 is not None:
                        out_band_dir += '_field_' + \
                                        '_'.join(np.atleast_1d(self.use_field_in_lev3).astype(str))

                    # Run lv3 asn generation
                    asn_file = self.run_asn3(directory=in_band_dir,
                                             band=band,
                                             overwrite=overwrite)

                    # Run pipeline
                    self.run_pipeline(band=band,
                                      input_dir=in_band_dir,
                                      output_dir=out_band_dir,
                                      asn_file=asn_file,
                                      pipeline_stage='lv3',
                                      overwrite=overwrite)

                    # Also process backgrounds, if requested
                    if self.process_bgr_like_science:
                        asn_file_bgr = self.run_asn3(directory=in_band_dir,
                                                     band=band,
                                                     process_bgr_like_science=True,
                                                     overwrite=overwrite,
                                                     )
                        output_dir_bgr = os.path.join(base_band_dir, 'bgr')
                        self.run_pipeline(band=band,
                                          input_dir=in_band_dir,
                                          output_dir=output_dir_bgr,
                                          asn_file=asn_file_bgr,
                                          pipeline_stage='lv3',
                                          overwrite=overwrite,
                                          )

                elif step == 'astrometric_align':

                    if self.use_field_in_lev3 is not None:
                        in_band_dir += '_field_' + \
                                       '_'.join(np.atleast_1d(self.use_field_in_lev3).astype(str))

                    if band in self.alignment_mapping.keys():
                        self.align_wcs_to_jwst(in_band_dir,
                                               band,
                                               overwrite=overwrite,
                                               )
                    else:
                        self.align_wcs_to_ref(in_band_dir,
                                              band,
                                              overwrite=overwrite,
                                              )

                else:

<<<<<<< HEAD
                    raise Warning('Step %s not recognised!' % step)
=======
                        fits_name = cal_file.split(os.path.sep)[-1]
                        if os.path.exists(os.path.join(input_dir, fits_name)) or self.overwrite_lv3:
                            continue

                        hdu = fits.open(cal_file)
                        if band_type == 'nircam':
                            if hdu[0].header['FILTER'].strip() == jwst_filter and \
                                    hdu[0].header['PUPIL'].strip() == pupil:
                                os.system('cp %s %s/' % (cal_file, input_dir))
                        elif band_type == 'miri':
                            if hdu[0].header['FILTER'].strip() == jwst_filter:
                                os.system('cp %s %s/' % (cal_file, input_dir))
                        hdu.close()

                # Run lv3 asn generation
                asn_file = self.run_asn3(directory=input_dir,
                                         band=band)

                # Run pipeline
                self.run_pipeline(band=band,
                                  input_dir=input_dir,
                                  output_dir=output_dir,
                                  asn_file=asn_file,
                                  pipeline_stage='lv3')

                if self.process_bgr_like_science:
                    asn_file_bgr = self.run_asn3(directory=input_dir,
                                                 band=band, process_bgr_like_science=True)
                    output_dir_bgr = os.path.join(self.reprocess_dir, self.galaxy, band, 'bgr')
                    self.run_pipeline(band=band,
                                      input_dir=input_dir,
                                      output_dir=output_dir_bgr,
                                      asn_file=asn_file_bgr,
                                      pipeline_stage='lv3')

            if self.do_astrometric_alignment:

                self.logger.info('-> Astrometric alignment')

                self.astrometric_alignment_type = parse_parameter_dict(self.astrometric_alignment_dict,
                                                                       'astrometric_alignment_type',
                                                                       band)    

                if self.use_field_in_lev3 is None:
>>>>>>> 9716401f

                in_band_dir = copy.deepcopy(out_band_dir)

    def run_destripe(self,
                     files,
                     out_dir,
                     band,
                     ):
        """Run destriping algorithm, looping over calibrated files

        Args:
            * files (list): List of files to loop over
            * out_dir (str): Where to save destriped files to
            * band (str): JWST band
        """

        plot_dir = os.path.join(out_dir, 'plots')
        pca_dir = os.path.join(out_dir, 'pca')

        for directory in [plot_dir, pca_dir]:
            if not os.path.exists(directory):
                os.makedirs(directory)

        with mp.get_context('fork').Pool(self.procs) as pool:

            results = []

            for result in tqdm(pool.imap(partial(parallel_destripe,
                                                 band=band,
                                                 destripe_parameter_dict=self.destripe_parameter_dict,
                                                 pca_dir=pca_dir,
                                                 out_dir=out_dir,
                                                 plot_dir=plot_dir,
                                                 ),
                                         files),
                               total=len(files), ascii=True):
                results.append(result)

    def adjust_lyot(self,
                    in_files,
                    out_dir,
                    ):
        """Adjust lyot coronagraph to background level of main chip with sigma-clipped statistics

        Args:
            * in_files (list): List of files to loop over
            * out_dir (str): Where to save files to

        """

        for hdu_name in in_files:
            hdu = fits.open(hdu_name)

            out_name = os.path.join(out_dir,
                                    os.path.split(hdu_name)[-1])

            if os.path.exists(out_name):
                return True

            zero_idx = np.where(hdu['SCI'].data == 0)

            # Pull out coronagraph, mask 0s and bad data quality
            lyot = copy.deepcopy(hdu['SCI'].data[735:, :290])
            lyot_dq = copy.deepcopy(hdu['DQ'].data[735:, :290])
            lyot[lyot == 0] = np.nan
            lyot[lyot_dq != 0] = np.nan

            # Pull out image, mask 0s and bad data quality
            image = copy.deepcopy(hdu['SCI'].data[:, 360:])
            image_dq = copy.deepcopy(hdu['DQ'].data[:, 360:])
            image[image == 0] = np.nan
            image[image_dq != 0] = np.nan

            # Create a mask, and do the sigma-clipped stats

            with warnings.catch_warnings():
                warnings.simplefilter('ignore')
                lyot_mask = make_source_mask(lyot,
                                             nsigma=3,
                                             npixels=3,
                                             )
                image_mask = make_source_mask(image,
                                              nsigma=3,
                                              npixels=3,
                                              )

                bgr_lyot = sigma_clipped_stats(lyot, mask=lyot_mask)[1]
                bgr_image = sigma_clipped_stats(image, mask=image_mask)[1]

            hdu['SCI'].data[735:, :290] += (bgr_image - bgr_lyot)
            hdu['SCI'].data[zero_idx] = 0

            hdu.writeto(out_name, overwrite=True)

            hdu.close()

    def mask_lyot(self,
                  in_files,
                  out_dir,
                  ):
        """Mask lyot coronagraph by editing DQ values

        Args:
            * in_files (list): List of files to loop over
            * out_dir (str): Where to save files to

        """

        for hdu_name in in_files:
            hdu = fits.open(hdu_name)

            out_name = os.path.join(out_dir,
                                    os.path.split(hdu_name)[-1])

            if os.path.exists(out_name):
                return True

            hdu['SCI'].data[735:, :290] = 0
            hdu['DQ'].data[735:, :290] = 1  # Masks the coronagraph area
            hdu.writeto(out_name, overwrite=True)

            hdu.close()

    def wcs_adjust(self,
                   input_dir,
                   output_dir,
                   band):
        """Adjust WCS so the tweakreg solution is closer to 0. Should be run on cal.fits files

        Args:
            input_dir (str): Input directory
            output_dir (str): Where to save files to
            band (str): JWST filter
        """

        input_files = glob.glob(os.path.join(input_dir,
                                             '*cal.fits')
                                )
        input_files.sort()

        for input_file in tqdm(input_files,
                               ascii=True):

            output_file = os.path.join(output_dir,
                                       os.path.split(input_file)[-1],
                                       )

            if os.path.exists(output_file):
                continue

            # Set up the WCSCorrector per tweakreg
            input_im = datamodels.open(input_file)

            model_name = os.path.splitext(input_im.meta.filename)[0].strip('_- ')
            refang = input_im.meta.wcsinfo.instance

            im = JWSTWCSCorrector(
                wcs=input_im.meta.wcs,
                wcsinfo={
                    'roll_ref': refang['roll_ref'],
                    'v2_ref': refang['v2_ref'],
                    'v3_ref': refang['v3_ref']
                },
                meta={
                    'image_model': input_im,
                    'name': model_name
                }
            )

            # Pull out the info we need to shift
            group = os.path.split(input_file)[-1]
            group = '_'.join(group.split('_')[:3])

            try:
                wcs_adjust_vals = self.wcs_adjust_dict[band][group]
                matrix = wcs_adjust_vals['matrix']
                shift = wcs_adjust_vals['shift']
            except KeyError:
                self.logger.info('No WCS adjust info found for %s. Defaulting to no shift' % group)
                matrix = [[1, 0], [0, 1]]
                shift = [0, 0]

            im.set_correction(matrix=matrix, shift=shift)

            input_im.meta.wcs = im.wcs

            try:
                update_fits_wcsinfo(
                    input_im,
                    max_pix_error=0.05
                )
            except (ValueError, RuntimeError) as e:
                self.logger.warning(
                    "Failed to update 'meta.wcsinfo' with FITS SIP "
                    f'approximation. Reported error is:\n"{e.args[0]}"'
                )

            input_im.save(output_file)

    def run_asn2(self,
                 directory=None,
                 band=None,
                 process_bgr_like_science=False,
                 overwrite=False,
                 ):
        """Setup asn lv2 files

        Args:
            * directory (str): Directory for files and asn file
            * band (str): JWST filter
            * process_bgr_like_science (bool): if True, than additionally process the offset images
                in the same way as the science (for testing purposes only)
            * overwrite (bool): Whether to overwrite or not. Defaults to False.
        """

        if directory is None:
            raise Warning('Directory should be specified!')
        if band is None:
            raise Warning('Band should be specified!')

        check_bgr = True

        if band in NIRCAM_BANDS:
            band_type = 'nircam'

            # Turn off checking background for parallel off NIRCAM images:
            if self.bgr_check_type == 'parallel_off':
                check_bgr = False
        elif band in MIRI_BANDS:
            band_type = 'miri'
        else:
            raise Warning('Band %s not recognised!' % band)

        band_ext = BAND_EXTS[band_type]

        orig_dir = os.getcwd()

        os.chdir(directory)

        asn_lv2_filename = 'asn_lv2_%s.json' % band

        if not os.path.exists(asn_lv2_filename) or overwrite:

            tab = Table(names=['File', 'Type', 'Obs_ID', 'Filter', 'Start', 'Exptime', 'Objname', "Program"],
                        dtype=[str, str, str, str, str, float, str, str])

            all_fits_files = glob.glob('*%s_rate.fits' % band_ext)
            for f in all_fits_files:
                tab.add_row(parse_fits_to_table(f,
                                                check_bgr=check_bgr,
                                                check_type=self.bgr_check_type)
                            )
            tab.sort(keys='Start')

            json_content = {"asn_type": "image2",
                            "asn_rule": "DMSLevel2bBase",
                            "version_id": time.strftime('%Y%m%dt%H%M%S'),
                            "code_version": jwst.__version__,
                            "degraded_status": "No known degraded exposures in association.",
                            "program": tab['Program'][0],
                            "constraints": "none",
                            "asn_id": 'o' + (tab['Obs_ID'][0]),
                            "asn_pool": "none",
                            "products": []
                            }

            # Loop over science first, then backgrounds
            sci_tab = tab[tab['Type'] == 'sci']
            bgr_tab = tab[tab['Type'] == 'bgr']

            for row in sci_tab:
                json_content['products'].append({
                    'name': os.path.split(row['File'])[1].split('_rate.fits')[0],
                    'members': [
                        {'expname': row['File'],
                         'exptype': 'science',
                         'exposerr': 'null'}
                    ]
                })

            # For testing purposes - enable level2 reduction for off images in the same way as the science
            if (band_type == 'miri') and process_bgr_like_science:
                for row_id, row in enumerate(bgr_tab):
                    json_content['products'].append({
                        'name': f'offset_{band}_{row_id + 1}',
                        'members': [
                            {'expname': row['File'],
                             'exptype': 'science',
                             'exposerr': 'null'}
                        ]
                    })

            # Associate background files, but only for MIRI
            if band_type == 'miri':
                for product in json_content['products']:
                    for row in bgr_tab:
                        product['members'].append({
                            'expname': row['File'],
                            'exptype': 'background',
                            'exposerr': 'null'
                        })

            with open(asn_lv2_filename, 'w') as f:
                json.dump(json_content, f)

        os.chdir(orig_dir)

        return asn_lv2_filename

    def run_asn3(self,
                 directory=None,
                 band=None,
                 process_bgr_like_science=False,
                 overwrite=False,
                 ):
        """Setup asn lv3 files

        Args:
            * directory (str): Directory for files and asn file
            * band (str): JWST filter
            * process_bgr_like_science (bool): Additionally process the offset images in the same way as the science
            * overwrite (bool, optional): Whether to overwrite asn file. Defaults to False.
        """

        if band is None:
            raise Warning('Band must be specified!')

        check_bgr = True

        if band in NIRCAM_BANDS:
            band_type = 'nircam'
            # Turn off checking background for parallel off NIRCAM images:
            if self.bgr_check_type == 'parallel_off':
                check_bgr = False
        elif band in MIRI_BANDS:
            band_type = 'miri'
        else:
            raise Warning('Band %s not recognised!' % band)

        band_ext = BAND_EXTS[band_type]

        orig_dir = os.getcwd()

        os.chdir(directory)

        ending = ''
        if self.use_field_in_lev3 is not None and not process_bgr_like_science:
            ending += ('_' + '_'.join(np.atleast_1d(self.use_field_in_lev3).astype(str)))
        if process_bgr_like_science:
            ending += '_offset'
        asn_lv3_filename = 'asn_lv3_%s%s.json' % (band, ending)

        if not os.path.exists(asn_lv3_filename) or overwrite:

            if not process_bgr_like_science:
                lv2_files = [f for f in glob.glob('*%s_cal.fits' % band_ext) if 'offset' not in f]
            else:
                lv2_files = [f for f in glob.glob('*_cal.fits') if 'offset' in f]

            lv2_files.sort()

            tab = Table(names=['File', 'Type', 'Obs_ID', 'Filter', 'Start', 'Exptime', 'Objname', 'Program'],
                        dtype=[str, str, str, str, str, float, str, str])

            for f in lv2_files:
                if self.use_field_in_lev3 is not None:
                    curfield_num = int(f.split("_")[-5][-3:])
                    if not any(np.atleast_1d(self.use_field_in_lev3) == curfield_num):
                        continue

                tab.add_row(parse_fits_to_table(f,
                                                check_bgr=check_bgr,
                                                check_type=self.bgr_check_type)
                            )

            json_content = {"asn_type": "None",
                            "asn_rule": "DMS_Level3_Base",
                            "version_id": time.strftime('%Y%m%dt%H%M%S'),
                            "code_version": jwst.__version__,
                            "degraded_status": "No known degraded exposures in association.",
                            "program": tab['Program'][0],
                            "constraints": "No constraints",
                            "asn_id": 'o' + tab['Obs_ID'][0],
                            "asn_pool": "none",
                            "products": [{'name': '%s_%s_lv3_%s' % (self.target.lower(), band_type, band.lower()),
                                          'members': []}]
                            }

            # Make sure we're not including the MIRI backgrounds here
            if not process_bgr_like_science:
                sci_tab = tab[tab['Type'] == 'sci']
            else:
                sci_tab = tab

            for row in sci_tab:
                json_content['products'][-1]['members'].append(
                    {'expname': row['File'],
                     'exptype': 'science',
                     'exposerr': 'null'}
                )

            with open(asn_lv3_filename, 'w') as f:
                json.dump(json_content, f)

        os.chdir(orig_dir)

        return asn_lv3_filename

    def run_pipeline(self,
                     band,
                     input_dir,
                     output_dir,
                     asn_file,
                     pipeline_stage,
                     overwrite=False,
                     ):
        """Run JWST pipeline.

        Args:
            * band (str): JWST filter
            * input_dir (str): Files associated to asn_file
            * output_dir (str): Where to save the pipeline outputs
            * asn_file (str): Path to asn file. For lv1, this isn't used
            * pipeline_stage (str): Pipeline processing stage. Should be 'lv1', 'lv2', or 'lv3'
            * overwrite (bool): Whether to overwrite or not. Defaults to 'False'
        """

        if band in NIRCAM_BANDS:
            band_type = 'nircam'
        elif band in MIRI_BANDS:
            band_type = 'miri'
        else:
            raise Warning('Band %s not recognised!' % band)

        orig_dir = os.getcwd()

        os.chdir(input_dir)

        if pipeline_stage == 'lv1':

            if overwrite:
                os.system('rm -rf %s' % output_dir)

            if len(glob.glob(os.path.join(output_dir, '*.fits'))) == 0 or overwrite:

                uncal_files = glob.glob('*_uncal.fits'
                                        )

                uncal_files.sort()

                for uncal_file in uncal_files:

                    # Sometimes the WCS is catastrophically wrong. Try to correct that here
                    if self.correct_lv1_wcs:
                        if 'MAST_API_TOKEN' not in os.environ.keys():
                            os.environ['MAST_API_TOKEN'] = input('Input MAST API token: ')

                        os.system('set_telescope_pointing.py %s' % uncal_file)

                    config = calwebb_detector1.Detector1Pipeline.get_config_from_reference(uncal_file)
                    detector1 = calwebb_detector1.Detector1Pipeline.from_config_section(config)

                    # Pull out the trapsfilled file from preceding exposure if needed. Only for NIRCAM

                    persist_file = ''

                    if band_type == 'nircam':
                        uncal_file_split = uncal_file.split('_')
                        exposure_str = uncal_file_split[2]
                        exposure_int = int(exposure_str)

                        if exposure_int > 1:
                            previous_exposure_str = '%05d' % (exposure_int - 1)
                            persist_file = uncal_file.replace(exposure_str, previous_exposure_str)
                            persist_file = persist_file.replace('_uncal.fits', '_trapsfilled.fits')
                            persist_file = os.path.join(output_dir, persist_file)

                    # Specify the name of the trapsfilled file
                    detector1.persistence.input_trapsfilled = persist_file

                    # Set other parameters
                    detector1.output_dir = output_dir
                    if not os.path.isdir(detector1.output_dir):
                        os.makedirs(detector1.output_dir)

                    detector1 = attribute_setter(detector1, self.lv1_parameter_dict, band)
                    # for key in self.lv1_parameter_dict.keys():

                    #     value = parse_parameter_dict(self.lv1_parameter_dict,
                    #                                  key,
                    #                                  band)
                    #     if value == 'VAL_NOT_FOUND':
                    #         continue

                    #     recursive_setattr(detector1, key, value)

                    # Run the level 1 pipeline
                    detector1.run(uncal_file)

        elif pipeline_stage == 'lv2':

            if overwrite:
                os.system('rm -rf %s' % output_dir)

            if len(glob.glob(os.path.join(output_dir, '*.fits'))) == 0 or overwrite:

                os.system('rm -rf %s' % output_dir)

                config = calwebb_image2.Image2Pipeline.get_config_from_reference(asn_file)
                im2 = calwebb_image2.Image2Pipeline.from_config_section(config)
                im2.output_dir = output_dir
                if not os.path.isdir(im2.output_dir):
                    os.makedirs(im2.output_dir)

                im2 = attribute_setter(im2, self.lv2_parameter_dict, band)

                # for key in self.lv2_parameter_dict.keys():

                #     value = parse_parameter_dict(self.lv2_parameter_dict,
                #                                  key,
                #                                  band)
                #     if value == 'VAL_NOT_FOUND':
                #         continue

                #     recursive_setattr(im2, key, value)

                if self.updated_flats_dir is not None:
                    my_flat = [f for f in glob.glob(os.path.join(self.updated_flats_dir, "*.fits")) if band in f]
                    if len(my_flat) != 0:
                        im2.flat_field.user_supplied_flat = my_flat[0]
                # Run the level 2 pipeline
                im2.run(asn_file)

        elif pipeline_stage == 'lv3':

            if overwrite:
                os.system('rm -rf %s' % output_dir)

            output_fits = '%s_%s_lv3_%s_i2d.fits' % (self.target.lower(), band_type, band.lower())
            output_file = os.path.join(output_dir, output_fits)

            if not os.path.exists(output_file) or overwrite:

                os.system('rm -rf %s' % output_dir)

                if not os.path.isdir(output_dir):
                    os.makedirs(output_dir)

                # FWHM should be set per-band for both tweakreg and source catalogue
                fwhm_pix = FWHM_PIX[band]

                # If we're degrouping short NIRCAM observations, we still want to align grouped
                if self.degroup_short_nircam:
                    tweakreg = TweakRegStep()
                    tweakreg.output_dir = output_dir
                    tweakreg.save_results = False
                    tweakreg.kernel_fwhm = fwhm_pix * 2

                    try:
                        tweakreg_params = self.lv3_parameter_dict['tweakreg']
                    except KeyError:
                        pass

                    for tweakreg_key in tweakreg_params:
                        value = parse_parameter_dict(tweakreg_params,
                                                     tweakreg_key,
                                                     band)

                        if value == 'VAL_NOT_FOUND':
                            continue

                        recursive_setattr(tweakreg, tweakreg_key, value)
                    asn_file = tweakreg.run(asn_file)

                # Now run through the rest of the pipeline

                config = calwebb_image3.Image3Pipeline.get_config_from_reference(asn_file)
                im3 = calwebb_image3.Image3Pipeline.from_config_section(config)
                im3.output_dir = output_dir

                im3.tweakreg.kernel_fwhm = fwhm_pix * 2
                im3.source_catalog.kernel_fwhm = fwhm_pix * 2

                im3 = attribute_setter(im3, self.lv3_parameter_dict, band)

                if self.degroup_short_nircam:

                    # Make sure we skip tweakreg since we've already done it
                    im3.tweakreg.skip = True

                    # Degroup the short NIRCAM observations, to avoid background issues
                    if int(band[1:4]) <= 212 and band_type == 'nircam':
                        degroup = True
                    else:
                        degroup = False

                    if degroup:
                        for i, model in enumerate(asn_file._models):
                            model.meta.observation.exposure_number = str(i)
                # Run the level 3 pipeline
                im3.run(asn_file)

        else:

            raise Warning('Pipeline stage %s not recognised!' % pipeline_stage)

        os.chdir(orig_dir)

    def align_wcs_to_ref(self,
                         input_dir,
                         band,
                         overwrite=False,
                         ):
        """Align JWST image to external references. Either a table or an image

        Args:
            * input_dir (str): Directory to find files to align
            * band (str): JWST band to align
            * overwrite (bool): Whether to overwrite or not. Defaults to False
        """

        jwst_files = glob.glob(os.path.join(input_dir,
                                            '*i2d.fits'))

        if len(jwst_files) == 0:
            raise Warning('No files found to align!')


        if self.astrometric_alignment_type == 'image':
            if not self.astrometric_alignment_image:
                raise Warning('astrometric_alignment_image should be set!')

            if not os.path.exists(self.astrometric_alignment_image):
                raise Warning('Requested astrometric alignment image not found!')

            ref_hdu = fits.open(self.astrometric_alignment_image)

            ref_data = copy.deepcopy(ref_hdu[0].data)
            ref_data[ref_data == 0] = np.nan

            # Find sources in the input image

            source_cat_name = self.astrometric_alignment_image.replace('.fits', '_src_cat.fits')

            if not os.path.exists(source_cat_name) or overwrite:

                with warnings.catch_warnings():
                    warnings.simplefilter('ignore')
                    mean, median, std = sigma_clipped_stats(ref_data, sigma=3)
                daofind = DAOStarFinder(fwhm=2.5, threshold=10 * std)
                sources = daofind(ref_data - median)
                sources.write(source_cat_name, overwrite=True)

            else:

                sources = QTable.read(source_cat_name)

            # Convert sources into a reference catalogue
            wcs_ref = HSTWCS(ref_hdu, 0)

            ref_tab = Table()
            ref_ra, ref_dec = wcs_ref.all_pix2world(sources['xcentroid'], sources['ycentroid'], 0)

            ref_tab['RA'] = ref_ra
            ref_tab['DEC'] = ref_dec

            ref_hdu.close()

        elif self.astrometric_alignment_type == 'table':

            if not self.astrometric_alignment_table:
                raise Warning('astrometric_alignment_table should be set!')

            if not os.path.exists(self.astrometric_alignment_table):
                raise Warning('Requested astrometric alignment table not found!')

            astro_table = QTable.read(self.astrometric_alignment_table, format='fits')

            if 'parallax' in astro_table.colnames:
                # This should be a GAIA query, so cut down based on whether there is a parallax measurement
                idx = np.where(~np.isnan(astro_table['parallax']))
                # This should be a GAIA query, so cut down based on whether there is good RA/Dec values
                # idx = np.where(np.logical_and(astro_table['ra_error'].value < 1,
                #                               astro_table['dec_error'].value < 1))
                astro_table = astro_table[idx]

            ref_tab = Table()

            ref_tab['RA'] = astro_table['ra']
            ref_tab['DEC'] = astro_table['dec']

            if 'xcentroid' in astro_table.colnames:
                ref_tab['xcentroid'] = astro_table['xcentroid']
                ref_tab['ycentroid'] = astro_table['ycentroid']

        else:

            raise Warning('astrometric_alignment_type should be one of image, table!')

        for jwst_file in jwst_files:

            aligned_file = jwst_file.replace('.fits', '_align.fits')
            aligned_table = aligned_file.replace('.fits', '_table.fits')

            if not os.path.exists(aligned_file) or overwrite:
                jwst_hdu = fits.open(jwst_file)

                jwst_data = copy.deepcopy(jwst_hdu['SCI'].data)
                jwst_data[jwst_data == 0] = np.nan

                # Read in the source catalogue from the pipeline

                source_cat_name = jwst_file.replace('i2d.fits', 'cat.ecsv')
                sources = Table.read(source_cat_name, format='ascii.ecsv')
                # convenience for CARTA viewing.
                sources.write(source_cat_name.replace('.ecsv', '.fits'), overwrite=True)

                # Filter out extended
                sources = sources[~sources['is_extended']]
                # Filter based on roundness and sharpness
                # sources = sources[np.logical_and(sources['sharpness'] >= 0.2,
                #                                  sources['sharpness'] <= 1.0)]
                # sources = sources[np.logical_and(sources['roundness'] >= -1.0,
                #                                  sources['roundness'] <= 1.0)]

                # Convert sources into a reference catalogue
                wcs_jwst = HSTWCS(jwst_hdu, 'SCI')
                wcs_jwst_corrector = FITSWCSCorrector(wcs_jwst)

                jwst_tab = Table()
                jwst_tab['x'] = sources['xcentroid']
                jwst_tab['y'] = sources['ycentroid']
                jwst_tab['ra'] = sources['sky_centroid'].ra.value
                jwst_tab['dec'] = sources['sky_centroid'].dec.value

                # Run a match
                # match = XYXYMatch(
                #     searchrad=self.tpmatch_searchrad,
                #     separation=self.tpmatch_separation,
                #     tolerance=self.tpmatch_tolerance,
                #     use2dhist=self.tpmatch_use2dhist,
                # )
                match = XYXYMatch()
                attribute_setter(match, self.astrometry_parameter_dict, band)

                ref_idx, jwst_idx = match(ref_tab, jwst_tab, wcs_jwst_corrector)

                # Do alignment
                wcs_aligned_fit = fit_wcs(ref_tab[ref_idx],
                                          jwst_tab[jwst_idx],
                                          wcs_jwst_corrector,
                                          fitgeom=self.tpmatch_fitgeom,
                                          nclip=self.tpmatch_nclip,
                                          sigma=(self.tpmatch_sigma, 'rmse'),
                                          )

                wcs_aligned = wcs_aligned_fit.wcs

                self.logger.info('Original WCS:')
                self.logger.info(wcs_jwst)
                self.logger.info('Updated WCS:')
                self.logger.info(wcs_aligned)

                updatehdr.update_wcs(jwst_hdu,
                                     'SCI',
                                     wcs_aligned,
                                     wcsname='TWEAK',
                                     reusename=True)

                fit_info = wcs_aligned_fit.meta['fit_info']
                fit_mask = fit_info['fitmask']

                # Pull out useful alignment info to the table -- HST x/y/RA/Dec, JWST x/y/RA/Dec (corrected and
                # uncorrected)
                aligned_tab = Table()

                # Catch if there's only RA/Dec in the reference table
                if 'xcentroid' in ref_tab.colnames:
                    aligned_tab['xcentroid_ref'] = ref_tab[ref_idx]['xcentroid'][fit_mask]
                    aligned_tab['ycentroid_ref'] = ref_tab[ref_idx]['ycentroid'][fit_mask]
                aligned_tab['ra_ref'] = ref_tab[ref_idx]['RA'][fit_mask]
                aligned_tab['dec_ref'] = ref_tab[ref_idx]['DEC'][fit_mask]

                # Since we're pulling from the source catalogue, these should all exist
                aligned_tab['xcentroid_jwst'] = jwst_tab[jwst_idx]['x'][fit_mask]
                aligned_tab['ycentroid_jwst'] = jwst_tab[jwst_idx]['y'][fit_mask]
                aligned_tab['ra_jwst_uncorr'] = jwst_tab[jwst_idx]['ra'][fit_mask]
                aligned_tab['dec_jwst_uncorr'] = jwst_tab[jwst_idx]['dec'][fit_mask]

                aligned_tab['ra_jwst_corr'] = fit_info['fit_RA']
                aligned_tab['dec_jwst_corr'] = fit_info['fit_DEC']

                aligned_tab.write(aligned_table, format='fits', overwrite=True)

                jwst_hdu.writeto(aligned_file, overwrite=True)

                jwst_hdu.close()

    def align_wcs_to_jwst(self,
                          input_dir,
                          band,
                          overwrite=False,
                          ):
        """Internally align image to already aligned JWST one via cross-correlation

        Args:
            * input_dir (str): Directory to find files to align
            * band (str): JWST band to align
            * overwrite (bool): Whether to overwrite or not. Defaults to False
        """

        jwst_files = glob.glob(os.path.join(input_dir,
                                            '*i2d.fits'))

        if len(jwst_files) == 0:
            raise Warning('No files found to align!')

        ref_band = self.alignment_mapping[band]

        if ref_band in NIRCAM_BANDS:
            ref_band_type = 'nircam'
        elif band in MIRI_BANDS:
            ref_band_type = 'miri'
        else:
            raise Warning('Reference band %s not recognised!' % band)

        if self.use_field_in_lev3 is not None:
            ref_dir = 'lv3'  # _field_' + '_'.join(np.atleast_1d(self.use_field_in_lev3).astype(str))
            ref_band = band
            if ref_band in NIRCAM_BANDS:
                ref_band_type = 'nircam'
            elif band in MIRI_BANDS:
                ref_band_type = 'miri'
        else:
            ref_dir = 'lv3'

        ref_hdu_name = os.path.join(self.reprocess_dir,
                                    self.target,
                                    ref_band,
                                    ref_dir,
                                    '%s_%s_lv3_%s_i2d_align.fits' % (self.target, ref_band_type, ref_band.lower()))

        if not os.path.exists(ref_hdu_name):
            self.logger.warning('reference HDU to align not found. Will just rename files')

        for jwst_file in jwst_files:

            aligned_file = jwst_file.replace('.fits', '_align.fits')

            if not os.path.exists(ref_hdu_name):
                if not os.path.exists(aligned_file) or overwrite:
                    os.system('cp %s %s' % (jwst_file, aligned_file))

            if not os.path.exists(aligned_file) or overwrite:
                ref_hdu = fits.open(ref_hdu_name)
                jwst_hdu = fits.open(jwst_file)

                wcs_jwst = HSTWCS(jwst_hdu, 'SCI')
                wcs_jwst_corrector = FITSWCS(wcs_jwst)

                ref_data = copy.deepcopy(ref_hdu['SCI'].data)
                jwst_data = copy.deepcopy(jwst_hdu['SCI'].data)

                ref_err = copy.deepcopy(ref_hdu['ERR'].data)
                jwst_err = copy.deepcopy(jwst_hdu['ERR'].data)

                ref_data[ref_data == 0] = np.nan
                jwst_data[jwst_data == 0] = np.nan

                # Reproject the ref HDU to the image to align

                ref_data = reproject_interp(fits.PrimaryHDU(data=ref_data, header=ref_hdu['SCI'].header),
                                            wcs_jwst,
                                            shape_out=jwst_hdu['SCI'].data.shape,
                                            return_footprint=False,
                                            )

                ref_err = reproject_interp(fits.PrimaryHDU(data=ref_err, header=ref_hdu['SCI'].header),
                                           wcs_jwst,
                                           shape_out=jwst_hdu['SCI'].data.shape,
                                           return_footprint=False,
                                           )

                nan_idx = np.logical_or(np.isnan(ref_data),
                                        np.isnan(jwst_data))

                ref_data[nan_idx] = np.nan
                jwst_data[nan_idx] = np.nan

                # ref_data[:,520:920] = np.nan
                # jwst_data[:, 520:920] = np.nan
                # ref_err[:, 520:920] = np.nan
                # jwst_err[:, 520:920] = np.nan
                #
                # ref_err[(ref_data > 100) | (ref_data<-0.1)] = np.nan
                # jwst_err[(jwst_data > 100) | (jwst_data<-0.1)] = np.nan
                # jwst_data[(jwst_data>100) | (jwst_data<-0.1)] = np.nan
                # ref_data[(ref_data > 100) | (ref_data<-0.1)] = np.nan

                ref_err[nan_idx] = np.nan
                jwst_err[nan_idx] = np.nan

                # Make sure we're square, since apparently this causes weirdness
                data_size_min = min(jwst_data.shape)
                data_slice_i = slice(jwst_data.shape[0] // 2 - data_size_min // 2,
                                     jwst_data.shape[0] // 2 + data_size_min // 2)
                data_slice_j = slice(jwst_data.shape[1] // 2 - data_size_min // 2,
                                     jwst_data.shape[1] // 2 + data_size_min // 2)

                x_off, y_off = cross_correlation_shifts(ref_data[data_slice_i, data_slice_j],
                                                        jwst_data[data_slice_i, data_slice_j],
                                                        errim1=ref_err[data_slice_i, data_slice_j],
                                                        errim2=jwst_err[data_slice_i, data_slice_j],
                                                        )

                self.logger.info('Found offset of [%.2f, %.2f]' % (x_off, y_off))

                # Apply correction directly to CRPIX
                wcs_jwst_corrector.wcs.wcs.crpix += [x_off, y_off]

                wcs_aligned = wcs_jwst_corrector.wcs

                updatehdr.update_wcs(jwst_hdu,
                                     'SCI',
                                     wcs_aligned,
                                     wcsname='TWEAK',
                                     reusename=True)

                jwst_hdu.writeto(aligned_file, overwrite=True)

                jwst_hdu.close()

                ref_hdu.close()<|MERGE_RESOLUTION|>--- conflicted
+++ resolved
@@ -560,7 +560,6 @@
 
         self.degroup_short_nircam = degroup_short_nircam
 
-<<<<<<< HEAD
         # Default to standard STScI pipeline
         if steps is None:
             steps = [
@@ -577,32 +576,6 @@
         self.astrometric_alignment_type = astrometric_alignment_type
         self.astrometric_alignment_image = astrometric_alignment_image
         self.astrometric_alignment_table = astrometric_alignment_table
-=======
-        if do_all:
-            do_lv1 = True
-            do_lv2 = True
-            do_destriping = True
-            do_lv3 = True
-            do_astrometric_alignment = True
-
-        self.do_lv1 = do_lv1
-        self.do_lv2 = do_lv2
-        self.do_destriping = do_destriping
-        self.do_lyot_adjust = do_lyot_adjust
-        self.do_wcs_adjust = do_wcs_adjust
-        self.do_lv3 = do_lv3
-        self.do_astrometric_alignment = do_astrometric_alignment
-        self.astrometric_alignment_image = astrometric_alignment_image
-        self.astrometric_alignment_table = astrometric_alignment_table
-        self.astrometric_alignment_dict = astrometric_alignment_dict
-        self.tpmatch_searchrad = tpmatch_searchrad
-        self.tpmatch_separation = tpmatch_separation
-        self.tpmatch_tolerance = tpmatch_tolerance
-        self.tpmatch_use2dhist = tpmatch_use2dhist
-        self.tpmatch_fitgeom = tpmatch_fitgeom
-        self.tpmatch_nclip = tpmatch_nclip
-        self.tpmatch_sigma = tpmatch_sigma
->>>>>>> 9716401f
 
         self.bgr_check_type = bgr_check_type
 
@@ -928,54 +901,7 @@
 
                 else:
 
-<<<<<<< HEAD
                     raise Warning('Step %s not recognised!' % step)
-=======
-                        fits_name = cal_file.split(os.path.sep)[-1]
-                        if os.path.exists(os.path.join(input_dir, fits_name)) or self.overwrite_lv3:
-                            continue
-
-                        hdu = fits.open(cal_file)
-                        if band_type == 'nircam':
-                            if hdu[0].header['FILTER'].strip() == jwst_filter and \
-                                    hdu[0].header['PUPIL'].strip() == pupil:
-                                os.system('cp %s %s/' % (cal_file, input_dir))
-                        elif band_type == 'miri':
-                            if hdu[0].header['FILTER'].strip() == jwst_filter:
-                                os.system('cp %s %s/' % (cal_file, input_dir))
-                        hdu.close()
-
-                # Run lv3 asn generation
-                asn_file = self.run_asn3(directory=input_dir,
-                                         band=band)
-
-                # Run pipeline
-                self.run_pipeline(band=band,
-                                  input_dir=input_dir,
-                                  output_dir=output_dir,
-                                  asn_file=asn_file,
-                                  pipeline_stage='lv3')
-
-                if self.process_bgr_like_science:
-                    asn_file_bgr = self.run_asn3(directory=input_dir,
-                                                 band=band, process_bgr_like_science=True)
-                    output_dir_bgr = os.path.join(self.reprocess_dir, self.galaxy, band, 'bgr')
-                    self.run_pipeline(band=band,
-                                      input_dir=input_dir,
-                                      output_dir=output_dir_bgr,
-                                      asn_file=asn_file_bgr,
-                                      pipeline_stage='lv3')
-
-            if self.do_astrometric_alignment:
-
-                self.logger.info('-> Astrometric alignment')
-
-                self.astrometric_alignment_type = parse_parameter_dict(self.astrometric_alignment_dict,
-                                                                       'astrometric_alignment_type',
-                                                                       band)    
-
-                if self.use_field_in_lev3 is None:
->>>>>>> 9716401f
 
                 in_band_dir = copy.deepcopy(out_band_dir)
 

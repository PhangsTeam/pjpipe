import copy
import functools
import glob
import json
import logging
import os
import shutil
import time
import warnings
from functools import partial
from multiprocessing import Pool, cpu_count, set_start_method

set_start_method('fork')
os.environ['OPENBLAS_NUM_THREADS'] = '1'
os.environ['OMP_NUM_THREADS'] = '1'

import numpy as np
from astropy.io import fits
from astropy.stats import sigma_clipped_stats
from astropy.table import Table, QTable
from drizzlepac import updatehdr
from image_registration import cross_correlation_shifts
from jwst import datamodels
from photutils import make_source_mask
from photutils.detection import DAOStarFinder
from reproject import reproject_interp
from stwcs.wcsutil import HSTWCS
from tqdm import tqdm
from tweakwcs import fit_wcs, TPMatch, FITSWCS

from nircam_destriping import NircamDestriper

jwst = None
calwebb_detector1 = None
calwebb_image2 = None
calwebb_image3 = None
TweakRegStep = None

# All NIRCAM bands
NIRCAM_BANDS = [
    'F070W',
    'F090W',
    'F115W',
    'F140M',
    'F150W',
    'F162M',
    'F164N',
    'F150W2',
    'F182M',
    'F187N',
    'F200W',
    'F210M',
    'F212N',
    'F250M',
    'F277W',
    'F300M',
    'F322W2',
    'F323N',
    'F335M',
    'F356W',
    'F360M',
    'F405N',
    'F410M',
    'F430M',
    'F444W',
    'F460M',
    'F466N',
    'F470N',
    'F480M',
]

# All MIRI bands
MIRI_BANDS = [
    'F560W',
    'F770W',
    'F1000W',
    'F1130W',
    'F1280W',
    'F1500W',
    'F1800W',
    'F2100W',
    'F2550W',
]

BAND_EXTS = {'nircam': 'nrc*',
             'miri': 'mirimage'}

# FWHM of bands in pixels
FWHM_PIX = {
    # NIRCAM
    'F070W': 0.987,
    'F090W': 1.103,
    'F115W': 1.298,
    'F140M': 1.553,
    'F150W': 1.628,
    'F162M': 1.770,
    'F164N': 1.801,
    'F150W2': 1.494,
    'F182M': 1.990,
    'F187N': 2.060,
    'F200W': 2.141,
    'F210M': 2.304,
    'F212N': 2.341,
    'F250M': 1.340,
    'F277W': 1.444,
    'F300M': 1.585,
    'F322W2': 1.547,
    'F323N': 1.711,
    'F335M': 1.760,
    'F356W': 1.830,
    'F360M': 1.901,
    'F405N': 2.165,
    'F410M': 2.179,
    'F430M': 2.300,
    'F444W': 2.302,
    'F460M': 2.459,
    'F466N': 2.507,
    'F470N': 2.535,
    'F480M': 2.574,
    # MIRI
    'F560W': 1.636,
    'F770W': 2.187,
    'F1000W': 2.888,
    'F1130W': 3.318,
    'F1280W': 3.713,
    'F1500W': 4.354,
    'F1800W': 5.224,
    'F2100W': 5.989,
    'F2550W': 7.312,
}


def parallel_destripe(hdu_name,
                      quadrants=True,
                      destriping_method='row_median',
                      sigma=3,
                      npixels=3,
                      max_iters=20,
                      dilate_size=11,
                      median_filter_scales=None,
                      pca_components=50,
                      pca_reconstruct_components=10,
                      pca_diffuse=False,
                      pca_dir=None,
                      just_sci_hdu=False,
                      out_dir=None,
                      plot_dir=None,
                      ):
    """Function to parallelise destriping"""

    out_file = os.path.join(out_dir, os.path.split(hdu_name)[-1])

    if os.path.exists(out_file):
        return True

    if pca_dir is not None:
        pca_file = os.path.join(pca_dir,
                                os.path.split(hdu_name)[-1].replace('.fits', '_pca.pkl')
                                )
    else:
        pca_file = None

    nc_destripe = NircamDestriper(hdu_name=hdu_name,
                                  hdu_out_name=out_file,
                                  quadrants=quadrants,
                                  destriping_method=destriping_method,
                                  sigma=sigma,
                                  npixels=npixels,
                                  max_iters=max_iters,
                                  dilate_size=dilate_size,
                                  median_filter_scales=median_filter_scales,
                                  pca_components=pca_components,
                                  pca_reconstruct_components=pca_reconstruct_components,
                                  pca_diffuse=pca_diffuse,
                                  pca_file=pca_file,
                                  just_sci_hdu=just_sci_hdu,
                                  plot_dir=plot_dir,
                                  )
    with warnings.catch_warnings():
        warnings.simplefilter('ignore')
        nc_destripe.run_destriping()

    return True


def parse_fits_to_table(file,
                        check_bgr=False,
                        check_type='parallel_off'
                        ):
    """Pull necessary info out of fits headers

    Args:
        file (str): File to get info for
        check_bgr (bool): Whether to check if this is a science or background observation (in the MIRI case)
        check_type (str): How to check if background observation. Options are 'parallel_off', which will use the
            filename to see if it's a parallel observation with NIRCAM, or 'off_in_name', which will use the observation
            name to check
    """

    if check_bgr:

        f_type = 'sci'

        if check_type == 'parallel_off':

            file_split = os.path.split(file)[-1]

            if file_split.split('_')[1][2] == '2':
                f_type = 'bgr'

        elif check_type == 'off_in_name':
            hdu = fits.open(file)
            if 'off' in hdu[0].header['TARGPROP'].lower():
                f_type = 'bgr'
            hdu.close()
        else:
            raise Warning('check_type %s not known' % check_type)
    else:
        f_type = 'sci'
    with fits.open(file) as hdu:
        return file, f_type, hdu[0].header['OBSERVTN'], hdu[0].header['filter'], \
               hdu[0].header['DATE-BEG'], hdu[0].header['DURATION'], \
               hdu[0].header['OBSLABEL'].lower().strip(), hdu[0].header['PROGRAM']


def parse_parameter_dict(parameter_dict,
                         key,
                         band):
    """Pull values out of a parameter dictionary"""

    value = parameter_dict[key]

    if band in MIRI_BANDS:
        band_type = 'miri'
        short_long = 'miri'
        pixel_scale = 0.11
    elif band in NIRCAM_BANDS:
        band_type = 'nircam'

        # Also pull out the distinction between short and long NIRCAM
        if int(band[1:4]) <= 212:
            short_long = 'nircam_short'
            pixel_scale = 0.031
        else:
            short_long = 'nircam_long'
            pixel_scale = 0.063
    else:
        raise Warning('Band type %s not known!')

    if isinstance(value, dict):

        if band_type in value.keys():
            value = value[band_type]

        elif band_type == 'nircam' and short_long in value.keys():
            value = value[short_long]

        else:
            value = 'VAL_NOT_FOUND'

    # Finally, if we have a string with a 'pix' in there, we need to convert to arcsec
    if isinstance(value, str):
        if 'pix' in value:
            value = float(value.strip('pix')) * pixel_scale

    return value


def recursive_setattr(f, attribute, value):
    pre, _, post = attribute.rpartition('.')
    return setattr(recursive_getattr(f, pre) if pre else f, post, value)


def recursive_getattr(f, attribute, *args):
    def _getattr(f, attribute):
        return getattr(f, attribute, *args)

    return functools.reduce(_getattr, [f] + attribute.split('.'))


class JWSTReprocess:

    def __init__(self,
                 galaxy,
                 raw_dir,
                 reprocess_dir,
                 crds_dir,
                 bands=None,
                 lv1_parameter_dict='phangs',
                 lv2_parameter_dict='phangs',
                 lv3_parameter_dict='phangs',
                 degroup_short_nircam=True,
                 bgr_check_type='parallel_off',
                 astrometric_alignment_type='image',
                 astrometric_alignment_image=None,
                 astrometric_alignment_table=None,
                 alignment_mapping=None,
                 tpmatch_searchrad=10,
                 tpmatch_separation=0.000001,
                 tpmatch_tolerance=0.7,
                 tpmatch_use2dhist=True,
                 tpmatch_fitgeom='shift',
                 tpmatch_nclip=3,
                 tpmatch_sigma=3,
                 do_all=True,
                 do_lv1=False,
                 do_lv2=False,
                 do_destriping=False,
                 do_lyot_adjust=None,
                 do_lv3=False,
                 do_astrometric_alignment=False,
                 overwrite_all=False,
                 overwrite_lv1=False,
                 overwrite_lv2=False,
                 overwrite_destriping=False,
                 overwrite_lyot_adjust=False,
                 overwrite_lv3=False,
                 overwrite_astrometric_alignment=False,
                 overwrite_astrometric_ref_cat=False,
                 correct_lv1_wcs=False,
                 crds_url='https://jwst-crds.stsci.edu',
                 procs=None,
                 updated_flats_dir=None,
                 process_bgr_like_science=False,
                 ):
        """JWST reprocessing routines.

        Will run through whole JWST pipeline, allowing for fine-tuning along the way.

        It's worth talking a little about how parameter dictionaries are passed. They should be of the form

                {'parameter': value}

        where parameter is how the pipeline names it, e.g. 'save_results', 'tweakreg.fitgeometry'. Because you might
        want to break these out per observing mode, you can also pass a dict, like

                {'parameter': {'miri': miri_val, 'nircam': nircam_val}}

        where the acceptable variants are 'miri', 'nircam', 'nircam_long', and 'nircam_short'. As many bits of the
        pipeline require a number in arcsec rather than pixels, you can pass a value as 'Xpix', and it will parse
        according to the band you're processing.

        Args:
            * galaxy (str): Galaxy to run reprocessing for
            * raw_dir (str): Path to raw data
            * reprocess_dir (str): Path to reprocess data into
            * crds_dir (str): Path to CRDS data
            * bands (list): JWST filters to loop over
            * lv1_parameter_dict (dict): Dictionary of parameters to feed to level 1 pipeline. See description above
                for how this should be formatted. Defaults to 'phangs', which will use the parameters for the
                PHANGS-JWST reduction. To keep pipeline default, use 'None'
            * lv2_parameter_dict (dict): As `lv1_parameter_dict`, but for the level 2 pipeline
            * lv3_parameter_dict (dict): As `lv1_parameter_dict`, but for the level 3 pipeline
            * degroup_short_nircam (bool): Will degroup short wavelength NIRCAM observations for all steps beyond
                relative alignment. This can alleviate steps between mosaic pointings
            * bgr_check_type (str): Method to check if MIRI obs is science or background. Options are 'parallel_off' and
                off_in_name. Defaults to 'parallel_off'
            * astrometric_alignment_image (str): Path to image to align astrometry to
            * astrometric_alignment_table (str): Path to table to align astrometry to
            * alignment_mapping (dict): Dictionary to map basing alignments off cross-correlation with other aligned
                band. Should be of the form {'band': 'reference_band'}
            * tpmatch_searchrad (float): Distance to search for a match when astrometric aligning. Defaults to 10
            * tpmatch_separation (float): Separation for objects to be considered separate in astrometric alignment.
                Defaults to 0.000001
            * tpmatch_tolerance (float): Max tolerance for astrometric alignment match. Defaults to 0.7
            * tpmatch_use2dhist (bool): Whether to use 2D histogram to get initial astrometric alignment offsets.
                Defaults to True.
            * tpmatch_fitgeom (str): Type of fit to do in astrometric alignment. Defaults to 'shift'
            * tpmatch_nclip (int): Number of iterations to clip in astrometric alignment matching. Defaults to 3
            * tpmatch_sigma (float): Sigma-limit for clipping in astrometric alignment. Defaults to 3
            * do_all (bool): Do all processing steps. Defaults to True
            * do_lv1 (bool): Run lv1 pipeline. Defaults to False
            * do_lv2 (bool): Run lv2 pipeline. Defaults to False
            * do_destriping (bool): Run destriping algorithm on lv2 data. Defaults to False
            * do_lyot_adjust (str): How to deal with the MIRI coronagraph. Options are 'mask', which masks it out, or
                'adjust', which will adjust the background level to match the main array
            * do_lv3 (bool): Run lv3 pipeline. Defaults to False
            * do_astrometric_alignment (bool): Run astrometric alignment on lv3 data. Defaults to False
            * overwrite_all (bool): Whether to overwrite everything. Defaults to False
            * overwrite_lv1 (bool): Whether to overwrite lv1 data. Defaults to False
            * overwrite_lv2 (bool): Whether to overwrite lv2 data. Defaults to False
            * overwrite_destriping (bool): Whether to overwrite destriped data. Defaults to False
            * overwrite_lyot_adjust (bool): Whether to overwrite MIRI coronagraph edits. Defaults to False
            * overwrite_lv3 (bool): Whether to overwrite lv3 data. Defaults to False
            * overwrite_astrometric_alignment (bool): Whether to overwrite astrometric alignment. Defaults to False
            * overwrite_astrometric_ref_cat (bool): Whether to overwrite the generated reference catalogue for
                astrometric alignment. Defaults to False
            * correct_lv1_wcs (bool): Check WCS in uncal files, since there is a bug that some don't have this populated
                when pulled from the archive. Defaults to False
            * crds_url (str): URL to get CRDS files from. Defaults to 'https://jwst-crds.stsci.edu', which will be the
                latest versions of the files
            * procs (int): Number of parallel processes to run during destriping. Will default to half the number of
                cores in the system
            * updated_flats_dir (str): Directory with the updated flats to use instead of default ones.
            * process_bgr_like_science (bool): if True, than additionally process the offset images
                in the same way as the science (for testing purposes only)

        TODO:
            * Update destriping algorithm as we improve it
            * Record alignment parameters into the fits header

        """

        os.environ['CRDS_SERVER_URL'] = crds_url
        os.environ['CRDS_PATH'] = crds_dir

        global jwst, calwebb_detector1, calwebb_image2, calwebb_image3, TweakRegStep
        import jwst
        from jwst.pipeline import calwebb_detector1, calwebb_image2, calwebb_image3
        from jwst.tweakreg import TweakRegStep

        self.galaxy = galaxy

        if bands is None:
            # Loop over all bands
            bands = NIRCAM_BANDS + MIRI_BANDS

        self.bands = bands

        self.raw_dir = raw_dir
        self.reprocess_dir = reprocess_dir

        if alignment_mapping is None:
            alignment_mapping = {}

        if lv1_parameter_dict is None:
            lv1_parameter_dict = {}
        elif lv1_parameter_dict == 'phangs':
            lv1_parameter_dict = {
                'save_results': True,

                'ramp_fit.suppress_one_group': False,

                'refpix.use_side_ref_pixels': True,
            }

        self.lv1_parameter_dict = lv1_parameter_dict

        if lv2_parameter_dict is None:
            lv2_parameter_dict = {}
        elif lv2_parameter_dict == 'phangs':
            lv2_parameter_dict = {
                'save_results': True,

                'bkg_subtract.save_combined_background': True,
                'bkg_subtract.sigma': 1.5,
            }

        self.lv2_parameter_dict = lv2_parameter_dict

        if lv3_parameter_dict is None:
            lv3_parameter_dict = {}
        elif lv3_parameter_dict == 'phangs':
            lv3_parameter_dict = {
                'save_results': True,

                'tweakreg.align_to_gaia': False,
                'tweakreg.brightest': 500,
                'tweakreg.snr_threshold': 3,
                'tweakreg.expand_refcat': True,
                'tweakreg.fitgeometry': 'shift',
                'tweakreg.minobj': 3,
                'tweakreg.peakmax': {'nircam': 20, 'miri': None},
                'tweakreg.searchrad': '10pix',
                'tweakreg.separation': '10pix',
                'tweakreg.tolerance': {'nircam_short': '5pix', 'nircam_long': '10pix', 'miri': '10pix'},
                'tweakreg.use2dhist': False,

                'skymatch.skip': {'miri': True},
                'skymatch.skymethod': 'global+match',
                'skymatch.subtract': {'nircam': True, 'miri': False},
                'skymatch.skystat': 'median',
                'skymatch.match_down': {'miri': False},
                'skymatch.nclip': {'nircam':20, 'miri':10},
                'skymatch.lsigma': {'nircam':3, 'miri':1.5},
                'skymatch.usigma': {'nircam':3, 'miri':1.5},

                'outlier_detection.in_memory': True,

                'resample.rotation': 0.0,
                'resample.in_memory': True,

                'source_catalog.snr_threshold': 3,
                'source_catalog.npixels': 5,
                'source_catalog.bkg_boxsize': 100,
                'source_catalog.deblend': True
            }

        self.lv3_parameter_dict = lv3_parameter_dict

        self.degroup_short_nircam = degroup_short_nircam

        if do_all:
            do_lv1 = True
            do_lv2 = True
            do_destriping = True
<<<<<<< HEAD
            # do_lyot_adjust = 'adjust'
=======
>>>>>>> 42dc6b54
            do_lv3 = True
            do_astrometric_alignment = True

        self.do_lv1 = do_lv1
        self.do_lv2 = do_lv2
        self.do_destriping = do_destriping
        self.do_lyot_adjust = do_lyot_adjust
        self.do_lv3 = do_lv3
        self.do_astrometric_alignment = do_astrometric_alignment
        self.alignment_mapping = alignment_mapping

        self.astrometric_alignment_type = astrometric_alignment_type
        self.astrometric_alignment_image = astrometric_alignment_image
        self.astrometric_alignment_table = astrometric_alignment_table

        self.tpmatch_searchrad = tpmatch_searchrad
        self.tpmatch_separation = tpmatch_separation
        self.tpmatch_tolerance = tpmatch_tolerance
        self.tpmatch_use2dhist = tpmatch_use2dhist
        self.tpmatch_fitgeom = tpmatch_fitgeom
        self.tpmatch_nclip = tpmatch_nclip
        self.tpmatch_sigma = tpmatch_sigma

        self.bgr_check_type = bgr_check_type

        if overwrite_all:
            overwrite_lv1 = True
            overwrite_lv2 = True
            overwrite_destriping = True
            overwrite_lyot_adjust = True
            overwrite_lv3 = True
            overwrite_astrometric_alignment = True

        self.overwrite_all = overwrite_all
        self.overwrite_lv1 = overwrite_lv1
        self.overwrite_lv2 = overwrite_lv2
        self.overwrite_destriping = overwrite_destriping
        self.overwrite_lyot_adjust = overwrite_lyot_adjust
        self.overwrite_lv3 = overwrite_lv3
        self.overwrite_astrometric_alignment = overwrite_astrometric_alignment
        self.overwrite_astrometric_ref_cat = overwrite_astrometric_ref_cat

        self.correct_lv1_wcs = correct_lv1_wcs

        if procs is None:
            procs = cpu_count() // 2

        self.procs = procs

        if updated_flats_dir is not None and os.path.isdir(updated_flats_dir):
            self.updated_flats_dir = updated_flats_dir
        else:
            self.updated_flats_dir = None
        self.process_bgr_like_science = process_bgr_like_science
        self.logger = logging.getLogger()
        self.logger.setLevel(logging.INFO)

    def run_all(self):
        """Run the whole pipeline reprocess"""

        self.logger.info('Reprocessing %s' % self.galaxy)

        for band in self.bands:

            if band in NIRCAM_BANDS:
                band_type = 'nircam'
                do_destriping = self.do_destriping
                do_lyot_adjust = None
            elif band in MIRI_BANDS:
                band_type = 'miri'
                do_destriping = False
                do_lyot_adjust = self.do_lyot_adjust
            else:
                raise Warning('Unknown band %s' % band)

            band_ext = BAND_EXTS[band_type]

            self.logger.info('-> %s' % band)

            if self.overwrite_all:
                os.system('rm -rf %s' % os.path.join(self.reprocess_dir,
                                                     self.galaxy,
                                                     band))

            if self.do_lv1:

                self.logger.info('-> Level 1')

                uncal_dir = os.path.join(self.reprocess_dir,
                                         self.galaxy,
                                         band,
                                         'uncal'
                                         )

                if self.overwrite_lv1:
                    os.system('rm -rf %s' % uncal_dir)

                if not os.path.exists(uncal_dir):
                    os.makedirs(uncal_dir)

                if len(glob.glob(os.path.join(uncal_dir, '*.fits'))) == 0 or self.overwrite_lv1:

                    uncal_files = glob.glob(os.path.join(self.raw_dir,
                                                         self.galaxy,
                                                         'mastDownload',
                                                         'JWST',
                                                         '*%s' % band_ext,
                                                         '*%s_uncal.fits' % band_ext)
                                            )

                    if len(uncal_files) == 0:
                        self.logger.info('-> No uncal files found. Skipping')
                        os.system('rm -rf %s' % uncal_dir)
                        shutil.rmtree(os.path.join(self.reprocess_dir,
                                                   self.galaxy,
                                                   band))
                        continue

                    uncal_files.sort()

                    for uncal_file in tqdm(uncal_files, ascii=True):

                        uncal_fits_name = uncal_file.split(os.path.sep)[-1]
                        hdu_out_name = os.path.join(uncal_dir, uncal_fits_name)

                        if not os.path.exists(hdu_out_name) or self.overwrite_lv1:

                            try:
                                hdu = fits.open(uncal_file)
                            except OSError:
                                raise Warning('Issue with %s!' % uncal_file)

                            if hdu[0].header['FILTER'].strip() == band:
                                hdu.writeto(hdu_out_name, overwrite=True)

                            hdu.close()

                if len(glob.glob(os.path.join(uncal_dir, '*.fits'))) == 0:
                    self.logger.info('-> No uncal files found. Skipping')
                    os.system('rm -rf %s' % uncal_dir)
                    shutil.rmtree(os.path.join(self.reprocess_dir,
                                               self.galaxy,
                                               band))
                    continue

                rate_dir = os.path.join(self.reprocess_dir,
                                        self.galaxy,
                                        band,
                                        'rate')

                if self.overwrite_lv1:
                    os.system('rm -rf %s' % rate_dir)

                # Run pipeline
                self.run_pipeline(band=band,
                                  input_dir=uncal_dir,
                                  output_dir=rate_dir,
                                  asn_file=None,
                                  pipeline_stage='lv1')

            if self.do_lv2:

                self.logger.info('-> Level 2')

                # Move lv2 rate files
                rate_dir = os.path.join(self.reprocess_dir,
                                        self.galaxy,
                                        band,
                                        'rate')

                cal_dir = os.path.join(self.reprocess_dir,
                                       self.galaxy,
                                       band,
                                       'cal')

                if not os.path.exists(rate_dir):
                    os.makedirs(rate_dir)

                if not self.do_lv1:

                    rate_files = glob.glob(os.path.join(self.raw_dir,
                                                        self.galaxy,
                                                        'mastDownload',
                                                        'JWST',
                                                        '*%s' % band_ext,
                                                        '*%s_rate.fits' % band_ext)
                                           )

                    if len(rate_files) == 0:
                        self.logger.info('-> No rate files found. Skipping')
                        os.system('rm -rf %s' % rate_dir)
                        shutil.rmtree(os.path.join(self.reprocess_dir,
                                                   self.galaxy,
                                                   band))
                        continue

                    for rate_file in tqdm(rate_files, ascii=True):

                        fits_name = rate_file.split(os.path.sep)[-1]
                        if not os.path.exists(os.path.join(rate_dir, fits_name)) or self.overwrite_lv2:

                            hdu = fits.open(rate_file)
                            if hdu[0].header['FILTER'].strip() == band:
                                os.system('cp %s %s/' % (rate_file, rate_dir))
                            hdu.close()

                # Run lv2 asn generation
                asn_file = self.run_asn2(directory=rate_dir,
                                         band=band, process_bgr_like_science=self.process_bgr_like_science)

                # Run pipeline
                self.run_pipeline(band=band,
                                  input_dir=rate_dir,
                                  output_dir=cal_dir,
                                  asn_file=asn_file,
                                  pipeline_stage='lv2')

            # For now, we only destripe the NIRCAM data
            if do_destriping:

                self.logger.info('-> Destriping')

                destripe_dir = os.path.join(self.reprocess_dir,
                                            self.galaxy,
                                            band,
                                            'destripe')

                if self.overwrite_destriping:
                    os.system('rm -rf %s' % destripe_dir)

                if not os.path.exists(destripe_dir):
                    os.makedirs(destripe_dir)

                if self.do_lv2:
                    cal_files = glob.glob(os.path.join(self.reprocess_dir,
                                                       self.galaxy,
                                                       band,
                                                       'cal',
                                                       '*%s_cal.fits' % band_ext)
                                          )

                    if len(cal_files) == 0:
                        self.logger.info('-> No cal files found. Skipping')
                        shutil.rmtree(os.path.join(self.reprocess_dir,
                                                   self.galaxy,
                                                   band))
                        continue

                else:
                    initial_cal_files = glob.glob(os.path.join(self.raw_dir,
                                                               self.galaxy,
                                                               'mastDownload',
                                                               'JWST',
                                                               '*%s' % band_ext,
                                                               '*%s_cal.fits' % band_ext)
                                                  )

                    if len(initial_cal_files) == 0:
                        self.logger.info('-> No cal files found. Skipping')
                        shutil.rmtree(os.path.join(self.reprocess_dir,
                                                   self.galaxy,
                                                   band))
                        continue

                    cal_files = []

                    for cal_file in initial_cal_files:

                        hdu = fits.open(cal_file)
                        if hdu[0].header['FILTER'].strip() == band:
                            cal_files.append(cal_file)
                        hdu.close()

                cal_files.sort()
                self.run_destripe(files=cal_files,
                                  out_dir=destripe_dir
                                  )

            # The Lyot coronagraph is only in the MIRI bands
            if do_lyot_adjust is not None:

                self.logger.info('-> Adjusting lyot with method %s' % do_lyot_adjust)

                lyot_adjust_dir = os.path.join(self.reprocess_dir,
                                               self.galaxy,
                                               band,
                                               'lyot_adjust')

                if self.overwrite_lyot_adjust:
                    os.system('rm -rf %s' % lyot_adjust_dir)

                if not os.path.exists(lyot_adjust_dir):
                    os.makedirs(lyot_adjust_dir)

                if self.do_lv2:
                    cal_files = glob.glob(os.path.join(self.reprocess_dir,
                                                       self.galaxy,
                                                       band,
                                                       'cal',
                                                       '*%s_cal.fits' % band_ext)
                                          )

                    if len(cal_files) == 0:
                        self.logger.info('-> No cal files found. Skipping')
                        shutil.rmtree(os.path.join(self.reprocess_dir,
                                                   self.galaxy,
                                                   band))
                        continue

                else:
                    initial_cal_files = glob.glob(os.path.join(self.raw_dir,
                                                               self.galaxy,
                                                               'mastDownload',
                                                               'JWST',
                                                               '*%s' % band_ext,
                                                               '*%s_cal.fits' % band_ext)
                                                  )

                    if len(initial_cal_files) == 0:
                        self.logger.info('-> No cal files found. Skipping')
                        shutil.rmtree(os.path.join(self.reprocess_dir,
                                                   self.galaxy,
                                                   band))
                        continue

                    cal_files = []

                    for cal_file in initial_cal_files:

                        hdu = fits.open(cal_file)
                        if hdu[0].header['FILTER'].strip() == band:
                            cal_files.append(cal_file)
                        hdu.close()

                cal_files.sort()

                if do_lyot_adjust == 'adjust':
                    self.adjust_lyot(in_files=cal_files,
                                     out_dir=lyot_adjust_dir)
                elif do_lyot_adjust == 'mask':
                    self.mask_lyot(in_files=cal_files,
                                   out_dir=lyot_adjust_dir)

            if self.do_lv3:

                self.logger.info('-> Level 3')

                output_dir = os.path.join(self.reprocess_dir,
                                          self.galaxy,
                                          band,
                                          'lv3')

                if self.overwrite_lv3:
                    os.system('rm -rf %s' % output_dir)

                if self.do_lv2 and not (do_destriping or do_lyot_adjust is not None):
                    input_dir = os.path.join(self.reprocess_dir,
                                             self.galaxy,
                                             band,
                                             'cal')
                elif do_lyot_adjust is not None:
                    input_dir = os.path.join(self.reprocess_dir,
                                             self.galaxy,
                                             band,
                                             'lyot_adjust')
                elif do_destriping:
                    input_dir = os.path.join(self.reprocess_dir,
                                             self.galaxy,
                                             band,
                                             'destripe')
                else:
                    # At this point, we pull the cal files from the raw directories
                    input_dir = os.path.join(self.reprocess_dir,
                                             self.galaxy,
                                             band,
                                             'lv2')

                    if not os.path.exists(input_dir):
                        os.makedirs(input_dir)

                    cal_files = [f for f in glob.glob(os.path.join(self.raw_dir,
                                                       self.galaxy,
                                                       'mastDownload',
                                                       'JWST',
                                                       '*%s' % band_ext,
                                                       '*%s_cal.fits' % band_ext)) if ('offset' not in f)]

                    if len(cal_files) == 0:
                        self.logger.info('-> No cal files found. Skipping')
                        os.system('rm -rf %s' % input_dir)
                        shutil.rmtree(os.path.join(self.reprocess_dir,
                                                   self.galaxy,
                                                   band))
                        continue

                    for cal_file in tqdm(cal_files, ascii=True):

                        fits_name = cal_file.split(os.path.sep)[-1]
                        if os.path.exists(os.path.join(input_dir, fits_name)) or self.overwrite_lv3:
                            continue

                        hdu = fits.open(cal_file)
                        if hdu[0].header['FILTER'].strip() == band:
                            os.system('cp %s %s/' % (cal_file, input_dir))
                        hdu.close()

                # Run lv3 asn generation
                asn_file = self.run_asn3(directory=input_dir,
                                         band=band)

                # Run pipeline
                self.run_pipeline(band=band,
                                  input_dir=input_dir,
                                  output_dir=output_dir,
                                  asn_file=asn_file,
                                  pipeline_stage='lv3')

                if self.process_bgr_like_science:
                    asn_file_bgr = self.run_asn3(directory=input_dir,
                                                 band=band, process_bgr_like_science=True)
                    output_dir_bgr = os.path.join(self.reprocess_dir, self.galaxy, band, 'bgr')
                    self.run_pipeline(band=band,
                                      input_dir=input_dir,
                                      output_dir=output_dir_bgr,
                                      asn_file=asn_file_bgr,
                                      pipeline_stage='lv3')


            if self.do_astrometric_alignment:
                self.logger.info('-> Astrometric alignment')

                input_dir = os.path.join(self.reprocess_dir,
                                         self.galaxy,
                                         band,
                                         'lv3')

                if band in self.alignment_mapping.keys():
                    self.align_wcs_to_jwst(input_dir,
                                           band)
                else:
                    self.align_wcs_to_ref(input_dir,
                                          )

    def run_destripe(self,
                     files,
                     out_dir,
                     ):
        """Run destriping algorithm, looping over calibrated files

        Args:
            * files (list): List of files to loop over
            * out_dir (str): Where to save destriped files to
        """

        plot_dir = os.path.join(out_dir, 'plots')
        pca_dir = os.path.join(out_dir, 'pca')

        for directory in [plot_dir, pca_dir]:
            if not os.path.exists(directory):
                os.makedirs(directory)

        with Pool(self.procs) as pool:

            results = []

            for result in tqdm(pool.imap_unordered(partial(parallel_destripe,
                                                           quadrants=True,
                                                           destriping_method='pca+median',
                                                           dilate_size=7,
                                                           pca_reconstruct_components=5,
                                                           pca_diffuse=True,
                                                           pca_dir=pca_dir,
                                                           out_dir=out_dir,
                                                           plot_dir=plot_dir,
                                                           ),
                                                   files),
                               total=len(files), ascii=True):
                results.append(result)

            # median_filter_scales = [7, 31, 63, 127, 511]
            #
            # for result in tqdm(pool.imap_unordered(partial(parallel_destripe,
            #                                                quadrants=False,
            #                                                destriping_method='median_filter',
            #                                                dilate_size=7,
            #                                                out_dir=out_dir,
            #                                                ),
            #                                        files),
            #                    total=len(files), ascii=True):
            #     results.append(result)

    def adjust_lyot(self,
                    in_files,
                    out_dir,
                    ):
        """Adjust lyot coronagraph to background level of main chip with sigma-clipped statistics

        Args:
            * in_files (list): List of files to loop over
            * out_dir (str): Where to save files to

        """

        for hdu_name in in_files:
            hdu = fits.open(hdu_name)

            out_name = os.path.join(out_dir,
                                    os.path.split(hdu_name)[-1])

            if os.path.exists(out_name):
                return True

            zero_idx = np.where(hdu['SCI'].data == 0)

            # Pull out coronagraph, mask 0s and bad data quality
            lyot = copy.deepcopy(hdu['SCI'].data[735:, :290])
            lyot_dq = copy.deepcopy(hdu['DQ'].data[735:, :290])
            lyot[lyot == 0] = np.nan
            lyot[lyot_dq != 0] = np.nan

            # Pull out image, mask 0s and bad data quality
            image = copy.deepcopy(hdu['SCI'].data[:, 360:])
            image_dq = copy.deepcopy(hdu['DQ'].data[:, 360:])
            image[image == 0] = np.nan
            image[image_dq != 0] = np.nan

            # Create a mask, and do the sigma-clipped stats

            with warnings.catch_warnings():
                warnings.simplefilter('ignore')
                lyot_mask = make_source_mask(lyot,
                                             nsigma=3,
                                             npixels=3,
                                             )
                image_mask = make_source_mask(image,
                                              nsigma=3,
                                              npixels=3,
                                              )

                bgr_lyot = sigma_clipped_stats(lyot, mask=lyot_mask)[1]
                bgr_image = sigma_clipped_stats(image, mask=image_mask)[1]

            hdu['SCI'].data[735:, :290] += (bgr_image - bgr_lyot)
            hdu['SCI'].data[zero_idx] = 0

            hdu.writeto(out_name, overwrite=True)

            hdu.close()

    def mask_lyot(self,
                  in_files,
                  out_dir,
                  ):
        """Mask lyot coronagraph by editing DQ values

        Args:
            * in_files (list): List of files to loop over
            * out_dir (str): Where to save files to

        """

        for hdu_name in in_files:
            hdu = fits.open(hdu_name)

            out_name = os.path.join(out_dir,
                                    os.path.split(hdu_name)[-1])

            if os.path.exists(out_name):
                return True

            hdu['SCI'].data[735:, :290] = 0
            hdu['DQ'].data[735:, :290] = 1  # Masks the coronagraph area
            hdu.writeto(out_name, overwrite=True)

            hdu.close()

    def run_asn2(self,
                 directory=None,
                 band=None,
                 process_bgr_like_science=False
                 ):
        """Setup asn lv2 files

        Args:
            * directory (str): Directory for files and asn file
            * band (str): JWST filter
            * process_bgr_like_science (bool): if True, than additionally process the offset images
                in the same way as the science (for testing purposes only)
        """

        if directory is None:
            raise Warning('Directory should be specified!')
        if band is None:
            raise Warning('Band should be specified!')

        check_bgr = True

        if band in NIRCAM_BANDS:
            band_type = 'nircam'

            # Turn off checking background for parallel off NIRCAM images:
            if self.bgr_check_type == 'parallel_off':
                check_bgr = False
        elif band in MIRI_BANDS:
            band_type = 'miri'
        else:
            raise Warning('Band %s not recognised!' % band)

        band_ext = BAND_EXTS[band_type]

        orig_dir = os.getcwd()

        os.chdir(directory)

        asn_lv2_filename = 'asn_lv2_%s.json' % band

        if not os.path.exists(asn_lv2_filename) or self.overwrite_lv2:

            tab = Table(names=['File', 'Type', 'Obs_ID', 'Filter', 'Start', 'Exptime', 'Objname', "Program"],
                        dtype=[str, str, str, str, str, float, str, str])

            all_fits_files = glob.glob('*%s_rate.fits' % band_ext)
            for f in all_fits_files:
                tab.add_row(parse_fits_to_table(f,
                                                check_bgr=check_bgr,
                                                check_type=self.bgr_check_type)
                            )
            tab.sort(keys='Start')

            json_content = {"asn_type": "image2",
                            "asn_rule": "DMSLevel2bBase",
                            "version_id": time.strftime('%Y%m%dt%H%M%S'),
                            "code_version": jwst.__version__,
                            "degraded_status": "No known degraded exposures in association.",
                            "program": tab['Program'][0],
                            "constraints": "none",
                            "asn_id": 'o' + (tab['Obs_ID'][0]),
                            "asn_pool": "none",
                            "products": []
                            }

            # Loop over science first, then backgrounds
            sci_tab = tab[tab['Type'] == 'sci']
            bgr_tab = tab[tab['Type'] == 'bgr']

            for row in sci_tab:
                json_content['products'].append({
                    'name': os.path.split(row['File'])[1].split('_rate.fits')[0],
                    'members': [
                        {'expname': row['File'],
                         'exptype': 'science',
                         'exposerr': 'null'}
                    ]
                })

            # For testing purposes - enable level2 reduction for off images in the same way as the science
            if (band_type == 'miri') and process_bgr_like_science:
                for row_id, row in enumerate(bgr_tab):
                    json_content['products'].append({
                        'name': f'offset_{band}_{row_id+1}',
                        'members': [
                            {'expname': row['File'],
                             'exptype': 'science',
                             'exposerr': 'null'}
                        ]
                    })

            # Associate background files, but only for MIRI
            if band_type == 'miri':
                for product in json_content['products']:
                    for row in bgr_tab:
                        product['members'].append({
                            'expname': row['File'],
                            'exptype': 'background',
                            'exposerr': 'null'
                        })

            with open(asn_lv2_filename, 'w') as f:
                json.dump(json_content, f)

        os.chdir(orig_dir)

        return asn_lv2_filename

    def run_asn3(self,
                 directory=None,
                 band=None,
                 process_bgr_like_science=False):
        """Setup asn lv3 files

        Args:
            * directory (str): Directory for files and asn file
            * band (str): JWST filter
        """

        if band is None:
            raise Warning('Band must be specified!')

        check_bgr = True

        if band in NIRCAM_BANDS:
            band_type = 'nircam'
            # Turn off checking background for parallel off NIRCAM images:
            if self.bgr_check_type == 'parallel_off':
                check_bgr = False
        elif band in MIRI_BANDS:
            band_type = 'miri'
        else:
            raise Warning('Band %s not recognised!' % band)

        band_ext = BAND_EXTS[band_type]

        orig_dir = os.getcwd()

        os.chdir(directory)

        asn_lv3_filename = 'asn_lv3_%s.json' % band
        if process_bgr_like_science:
            asn_lv3_filename = 'asn_lv3_%s_offset.json' % band


        if not os.path.exists(asn_lv3_filename) or self.overwrite_lv3:

            if not process_bgr_like_science:
                lv2_files = [f for f in glob.glob('*%s_cal.fits' % band_ext) if 'offset' not in f]
            else:
                lv2_files = [f for f in glob.glob('*_cal.fits') if 'offset' in f]
            tab = Table(names=['File', 'Type', 'Obs_ID', 'Filter', 'Start', 'Exptime', 'Objname', 'Program'],
                        dtype=[str, str, str, str, str, float, str, str])

            for f in lv2_files:
                tab.add_row(parse_fits_to_table(f,
                                                check_bgr=check_bgr,
                                                check_type=self.bgr_check_type)
                            )

            json_content = {"asn_type": "None",
                            "asn_rule": "DMS_Level3_Base",
                            "version_id": time.strftime('%Y%m%dt%H%M%S'),
                            "code_version": jwst.__version__,
                            "degraded_status": "No known degraded exposures in association.",
                            "program": tab['Program'][0],
                            "constraints": "No constraints",
                            "asn_id": 'o' + tab['Obs_ID'][0],
                            "asn_pool": "none",
                            "products": [{'name': '%s_%s_lv3_%s' % (self.galaxy.lower(), band_type, band.lower()),
                                          'members': []}]
                            }

            # Make sure we're not including the MIRI backgrounds here
            if not process_bgr_like_science:
                sci_tab = tab[tab['Type'] == 'sci']
            else:
                sci_tab = tab

            for row in sci_tab:
                json_content['products'][-1]['members'].append(
                    {'expname': row['File'],
                     'exptype': 'science',
                     'exposerr': 'null'}
                )

            with open(asn_lv3_filename, 'w') as f:
                json.dump(json_content, f)

        os.chdir(orig_dir)

        return asn_lv3_filename

    def run_pipeline(self,
                     band,
                     input_dir,
                     output_dir,
                     asn_file,
                     pipeline_stage,
                     ):
        """Run JWST pipeline.

        Args:
            * band (str): JWST filter
            * input_dir (str): Files associated to asn_file
            * output_dir (str): Where to save the pipeline outputs
            * asn_file (str): Path to asn file. For lv1, set this to None
            * pipeline_stage (str): Pipeline processing stage. Should be 'lv1', 'lv2', or 'lv3'
        """

        if band in NIRCAM_BANDS:
            band_type = 'nircam'
        elif band in MIRI_BANDS:
            band_type = 'miri'
        else:
            raise Warning('Band %s not recognised!' % band)

        orig_dir = os.getcwd()

        os.chdir(input_dir)

        if pipeline_stage == 'lv1':

            if self.overwrite_lv1:
                os.system('rm -rf %s' % output_dir)

            if len(glob.glob(os.path.join(output_dir, '*.fits'))) == 0 or self.overwrite_lv1:

                uncal_files = glob.glob('*_uncal.fits'
                                        )

                uncal_files.sort()

                for uncal_file in uncal_files:

                    # Sometimes the WCS is catastrophically wrong. Try to correct that here
                    if self.correct_lv1_wcs:
                        if 'MAST_API_TOKEN' not in os.environ.keys():
                            os.environ['MAST_API_TOKEN'] = input('Input MAST API token: ')

                        os.system('set_telescope_pointing.py %s' % uncal_file)

                    detector1 = calwebb_detector1.Detector1Pipeline()

                    # Set some parameters that pertain to the
                    # entire pipeline
                    detector1.output_dir = output_dir
                    if not os.path.isdir(detector1.output_dir):
                        os.makedirs(detector1.output_dir)

                    for key in self.lv1_parameter_dict.keys():

                        value = parse_parameter_dict(self.lv1_parameter_dict,
                                                     key,
                                                     band)
                        if value == 'VAL_NOT_FOUND':
                            continue

                        recursive_setattr(detector1, key, value)

                    # Pull out the trapsfilled file from preceding exposure if needed. Only for NIRCAM

                    persist_file = ''

                    if band_type == 'nircam':
                        uncal_file_split = uncal_file.split('_')
                        exposure_str = uncal_file_split[2]
                        exposure_int = int(exposure_str)

                        if exposure_int > 1:
                            previous_exposure_str = '%05d' % (exposure_int - 1)
                            persist_file = uncal_file.replace(exposure_str, previous_exposure_str)
                            persist_file = persist_file.replace('_uncal.fits', '_trapsfilled.fits')
                            persist_file = os.path.join(output_dir, persist_file)

                    # Specify the name of the trapsfilled file
                    detector1.persistence.input_trapsfilled = persist_file

                    # Run the level 1 pipeline
                    detector1.run(uncal_file)

        elif pipeline_stage == 'lv2':

            if self.overwrite_lv2:
                os.system('rm -rf %s' % output_dir)

            if len(glob.glob(os.path.join(output_dir, '*.fits'))) == 0 or self.overwrite_lv2:

                os.system('rm -rf %s' % output_dir)

                im2 = calwebb_image2.Image2Pipeline()
                im2.output_dir = output_dir
                if not os.path.isdir(im2.output_dir):
                    os.makedirs(im2.output_dir)

                for key in self.lv2_parameter_dict.keys():

                    value = parse_parameter_dict(self.lv2_parameter_dict,
                                                 key,
                                                 band)
                    if value == 'VAL_NOT_FOUND':
                        continue

                    recursive_setattr(im2, key, value)

                if self.updated_flats_dir is not None:
                    my_flat = [f for f in glob.glob(os.path.join(self.updated_flats_dir,"*.fits")) if band in f]
                    if len(my_flat) != 0:
                        im2.flat_field.user_supplied_flat = my_flat[0]
                # Run the level 2 pipeline
                im2.run(asn_file)

        elif pipeline_stage == 'lv3':

            if self.overwrite_lv3:
                os.system('rm -rf %s' % output_dir)

            output_fits = '%s_%s_lv3_%s_i2d.fits' % (self.galaxy.lower(), band_type, band.lower())
            output_file = os.path.join(output_dir, output_fits)

            if not os.path.exists(output_file) or self.overwrite_lv3:

                os.system('rm -rf %s' % output_dir)

                if not os.path.isdir(output_dir):
                    os.makedirs(output_dir)

                # FWHM should be set per-band for both tweakreg and source catalogue
                fwhm_pix = FWHM_PIX[band]

                # If we're degrouping short NIRCAM observations, we still want to align grouped
                if self.degroup_short_nircam:
                    tweakreg = TweakRegStep()
                    tweakreg.output_dir = output_dir
                    tweakreg.save_results = False
                    tweakreg.kernel_fwhm = fwhm_pix

                    for key in self.lv3_parameter_dict.keys():
                        if key.split('.')[0] == 'tweakreg':

                            tweakreg_key = '.'.join(key.split('.')[1:])

                            value = parse_parameter_dict(self.lv3_parameter_dict,
                                                         key,
                                                         band)
                            if value == 'VAL_NOT_FOUND':
                                continue

                            recursive_setattr(tweakreg, tweakreg_key, value)

                    asn_file = tweakreg.run(asn_file)

                # Now run through the rest of the pipeline

                im3 = calwebb_image3.Image3Pipeline()
                im3.output_dir = output_dir

                im3.tweakreg.kernel_fwhm = fwhm_pix
                im3.source_catalog.kernel_fwhm = fwhm_pix

                for key in self.lv3_parameter_dict.keys():

                    value = parse_parameter_dict(self.lv3_parameter_dict,
                                                 key,
                                                 band)
                    if value == 'VAL_NOT_FOUND':
                        continue

                    recursive_setattr(im3, key, value)

                if self.degroup_short_nircam:

                    # Make sure we skip tweakreg since we've already done it
                    im3.tweakreg.skip = True

                    # Degroup the short NIRCAM observations, to avoid background issues
                    if int(band[1:4]) <= 212 and band_type == 'nircam':
                        degroup = True
                    else:
                        degroup = False

                    if degroup:
                        for i, model in enumerate(asn_file._models):
                            model.meta.observation.exposure_number = str(i)

                # Run the level 3 pipeline
                im3.run(asn_file)

        else:

            raise Warning('Pipeline stage %s not recognised!' % pipeline_stage)

        os.chdir(orig_dir)

    def align_wcs_to_ref(self,
                         input_dir,
                         ):
        """Align JWST image to external references. Either a table or an image

        Args:
            * input_dir (str): Directory to find files to align
        """

        jwst_files = glob.glob(os.path.join(input_dir,
                                            '*i2d.fits'))

        if len(jwst_files) == 0:
            raise Warning('No files found to align!')

        if self.astrometric_alignment_type == 'image':
            if not self.astrometric_alignment_image:
                raise Warning('astrometric_alignment_image should be set!')

            if not os.path.exists(self.astrometric_alignment_image):
                raise Warning('Requested astrometric alignment image not found!')

            ref_hdu = fits.open(self.astrometric_alignment_image)

            ref_data = copy.deepcopy(ref_hdu[0].data)
            ref_data[ref_data == 0] = np.nan

            # Find sources in the input image

            source_cat_name = self.astrometric_alignment_image.replace('.fits', '_src_cat.fits')

            if not os.path.exists(source_cat_name) or self.overwrite_astrometric_ref_cat:

                with warnings.catch_warnings():
                    warnings.simplefilter('ignore')
                    mean, median, std = sigma_clipped_stats(ref_data, sigma=3)
                daofind = DAOStarFinder(fwhm=2.5, threshold=10 * std)
                sources = daofind(ref_data - median)
                sources.write(source_cat_name, overwrite=True)

            else:

                sources = QTable.read(source_cat_name)

            # Convert sources into a reference catalogue
            wcs_ref = HSTWCS(ref_hdu, 0)

            ref_tab = Table()
            ref_ra, ref_dec = wcs_ref.all_pix2world(sources['xcentroid'], sources['ycentroid'], 0)

            ref_tab['RA'] = ref_ra
            ref_tab['DEC'] = ref_dec

            ref_hdu.close()

        elif self.astrometric_alignment_type == 'table':

            if not self.astrometric_alignment_table:
                raise Warning('astrometric_alignment_table should be set!')

            if not os.path.exists(self.astrometric_alignment_table):
                raise Warning('Requested astrometric alignment table not found!')

            astro_table = QTable.read(self.astrometric_alignment_table, format='fits')

            if 'parallax' in astro_table.colnames:
                # This should be a GAIA query, so cut down based on whether there is a parallax measurement
                idx = np.where(~np.isnan(astro_table['parallax']))
                # This should be a GAIA query, so cut down based on whether there is good RA/Dec values
                # idx = np.where(np.logical_and(astro_table['ra_error'].value < 1,
                #                               astro_table['dec_error'].value < 1))
                astro_table = astro_table[idx]

            ref_tab = Table()

            ref_tab['RA'] = astro_table['ra']
            ref_tab['DEC'] = astro_table['dec']

            if 'xcentroid' in astro_table.colnames:
                ref_tab['xcentroid'] = astro_table['xcentroid']
                ref_tab['ycentroid'] = astro_table['ycentroid']

        else:

            raise Warning('astrometric_alignment_type should be one of image, table!')

        for jwst_file in jwst_files:

            aligned_file = jwst_file.replace('.fits', '_align.fits')
            aligned_table = aligned_file.replace('.fits', '_table.fits')

            if not os.path.exists(aligned_file) or self.overwrite_astrometric_alignment:
                jwst_hdu = fits.open(jwst_file)

                jwst_data = copy.deepcopy(jwst_hdu['SCI'].data)
                jwst_data[jwst_data == 0] = np.nan

                # Read in the source catalogue from the pipeline

                source_cat_name = jwst_file.replace('i2d.fits', 'cat.ecsv')
                sources = Table.read(source_cat_name, format='ascii.ecsv')

                # Filter out extended
                sources = sources[~sources['is_extended']]

                # Filter based on roundness and sharpness
                # sources = sources[np.logical_and(sources['sharpness'] >= 0.2,
                #                                  sources['sharpness'] <= 1.0)]
                # sources = sources[np.logical_and(sources['roundness'] >= -1.0,
                #                                  sources['roundness'] <= 1.0)]

                # Convert sources into a reference catalogue
                wcs_jwst = HSTWCS(jwst_hdu, 'SCI')
                wcs_jwst_corrector = FITSWCS(wcs_jwst)

                jwst_tab = Table()
                jwst_tab['x'] = sources['xcentroid']
                jwst_tab['y'] = sources['ycentroid']
                jwst_tab['ra'] = sources['sky_centroid'].ra.value
                jwst_tab['dec'] = sources['sky_centroid'].dec.value

                # Run a match
                match = TPMatch(
                    searchrad=self.tpmatch_searchrad,
                    separation=self.tpmatch_separation,
                    tolerance=self.tpmatch_tolerance,
                    use2dhist=self.tpmatch_use2dhist,
                )
                ref_idx, jwst_idx = match(ref_tab, jwst_tab, wcs_jwst_corrector)

                # Do alignment

                wcs_aligned_fit = fit_wcs(ref_tab[ref_idx],
                                          jwst_tab[jwst_idx],
                                          wcs_jwst_corrector,
                                          fitgeom=self.tpmatch_fitgeom,
                                          nclip=self.tpmatch_nclip,
                                          sigma=(self.tpmatch_sigma, 'rmse'),
                                          )

                wcs_aligned = wcs_aligned_fit.wcs

                self.logger.info('Original WCS:')
                self.logger.info(wcs_jwst)
                self.logger.info('Updated WCS:')
                self.logger.info(wcs_aligned)

                updatehdr.update_wcs(jwst_hdu,
                                     'SCI',
                                     wcs_aligned,
                                     wcsname='TWEAK',
                                     reusename=True)

                fit_info = wcs_aligned_fit.meta['fit_info']
                fit_mask = fit_info['fitmask']

                # Pull out useful alignment info to the table -- HST x/y/RA/Dec, JWST x/y/RA/Dec (corrected and
                # uncorrected)
                aligned_tab = Table()

                # Catch if there's only RA/Dec in the reference table
                if 'xcentroid' in ref_tab.colnames:
                    aligned_tab['xcentroid_ref'] = ref_tab[ref_idx]['xcentroid']
                    aligned_tab['ycentroid_ref'] = ref_tab[ref_idx]['ycentroid']
                aligned_tab['ra_ref'] = ref_tab[ref_idx]['RA'][fit_mask]
                aligned_tab['dec_ref'] = ref_tab[ref_idx]['DEC'][fit_mask]

                # Since we're pulling from the source catalogue, these should all exist
                aligned_tab['xcentroid_jwst'] = jwst_tab[jwst_idx]['x'][fit_mask]
                aligned_tab['ycentroid_jwst'] = jwst_tab[jwst_idx]['y'][fit_mask]
                aligned_tab['ra_jwst_uncorr'] = jwst_tab[jwst_idx]['ra'][fit_mask]
                aligned_tab['dec_jwst_uncorr'] = jwst_tab[jwst_idx]['dec'][fit_mask]

                aligned_tab['ra_jwst_corr'] = fit_info['fit_RA']
                aligned_tab['dec_jwst_corr'] = fit_info['fit_DEC']

                aligned_tab.write(aligned_table, format='fits', overwrite=True)

                jwst_hdu.writeto(aligned_file, overwrite=True)

                jwst_hdu.close()

    def align_wcs_to_jwst(self,
                          input_dir,
                          band):
        """Internally align image to already aligned JWST one via cross-correlation

        Args:
            * input_dir (str): Directory to find files to align
            * band (str): JWST band to align
        """

        jwst_files = glob.glob(os.path.join(input_dir,
                                            '*i2d.fits'))

        if len(jwst_files) == 0:
            raise Warning('No files found to align!')

        ref_band = self.alignment_mapping[band]

        if ref_band in NIRCAM_BANDS:
            ref_band_type = 'nircam'
        elif band in MIRI_BANDS:
            ref_band_type = 'miri'
        else:
            raise Warning('Reference band %s not recognised!' % band)

        ref_hdu_name = os.path.join(self.reprocess_dir,
                                    self.galaxy,
                                    ref_band,
                                    'lv3',
                                    '%s_%s_lv3_%s_i2d_align.fits' % (self.galaxy, ref_band_type, ref_band.lower()))

        if not os.path.exists(ref_hdu_name):
            raise Warning('reference HDU to align not found!')

        for jwst_file in jwst_files:

            aligned_file = jwst_file.replace('.fits', '_align.fits')

            if not os.path.exists(aligned_file) or self.overwrite_astrometric_alignment:
                ref_hdu = fits.open(ref_hdu_name)
                jwst_hdu = fits.open(jwst_file)

                wcs_jwst = HSTWCS(jwst_hdu, 'SCI')
                wcs_jwst_corrector = FITSWCS(wcs_jwst)

                ref_data = copy.deepcopy(ref_hdu['SCI'].data)
                jwst_data = copy.deepcopy(jwst_hdu['SCI'].data)

                ref_err = copy.deepcopy(ref_hdu['ERR'].data)
                jwst_err = copy.deepcopy(jwst_hdu['ERR'].data)

                ref_data[ref_data == 0] = np.nan
                jwst_data[jwst_data == 0] = np.nan

                # Reproject the ref HDU to the image to align

                ref_data = reproject_interp(fits.PrimaryHDU(data=ref_data, header=ref_hdu['SCI'].header),
                                            wcs_jwst,
                                            shape_out=jwst_hdu['SCI'].data.shape,
                                            return_footprint=False,
                                            )

                ref_err = reproject_interp(fits.PrimaryHDU(data=ref_err, header=ref_hdu['SCI'].header),
                                           wcs_jwst,
                                           shape_out=jwst_hdu['SCI'].data.shape,
                                           return_footprint=False,
                                           )

                nan_idx = np.logical_or(np.isnan(ref_data),
                                        np.isnan(jwst_data))

                ref_data[nan_idx] = np.nan
                jwst_data[nan_idx] = np.nan

                ref_err[nan_idx] = np.nan
                jwst_err[nan_idx] = np.nan

                # Make sure we're square, since apparently this causes weirdness
                data_size_min = min(jwst_data.shape)
                data_slice_i = slice(jwst_data.shape[0] // 2 - data_size_min // 2,
                                     jwst_data.shape[0] // 2 + data_size_min // 2)
                data_slice_j = slice(jwst_data.shape[1] // 2 - data_size_min // 2,
                                     jwst_data.shape[1] // 2 + data_size_min // 2)

                x_off, y_off = cross_correlation_shifts(ref_data[data_slice_i, data_slice_j],
                                                        jwst_data[data_slice_i, data_slice_j],
                                                        errim1=ref_err[data_slice_i, data_slice_j],
                                                        errim2=jwst_err[data_slice_i, data_slice_j],
                                                        )

                self.logger.info('Found offset of [%.2f, %.2f]' % (x_off, y_off))

                # Apply correction directly to CRPIX
                wcs_jwst_corrector.wcs.wcs.crpix += [x_off, y_off]

                wcs_aligned = wcs_jwst_corrector.wcs

                updatehdr.update_wcs(jwst_hdu,
                                     'SCI',
                                     wcs_aligned,
                                     wcsname='TWEAK',
                                     reusename=True)

                jwst_hdu.writeto(aligned_file, overwrite=True)

                jwst_hdu.close()

                ref_hdu.close()<|MERGE_RESOLUTION|>--- conflicted
+++ resolved
@@ -494,10 +494,6 @@
             do_lv1 = True
             do_lv2 = True
             do_destriping = True
-<<<<<<< HEAD
-            # do_lyot_adjust = 'adjust'
-=======
->>>>>>> 42dc6b54
             do_lv3 = True
             do_astrometric_alignment = True
 

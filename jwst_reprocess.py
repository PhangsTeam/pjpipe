--- conflicted
+++ resolved
@@ -258,16 +258,10 @@
         else:
             value = 'VAL_NOT_FOUND'
 
-<<<<<<< HEAD
-    # Finally, if we have a 'pix' in there, we need to convert to arcsec
-    if isinstance(value, str) and 'pix' in value:
-        value = float(value.strip('pix')) * pixel_scale
-=======
     # Finally, if we have a string with a 'pix' in there, we need to convert to arcsec
     if isinstance(value, str):
         if 'pix' in value:
             value = float(value.strip('pix')) * pixel_scale
->>>>>>> 028e7155
 
     return value
 
@@ -317,8 +311,7 @@
                  overwrite_astrometric_ref_cat=False,
                  correct_lv1_wcs=False,
                  crds_url='https://jwst-crds.stsci.edu',
-                 procs=None,
-                 alternative_flats_dir=None
+                 procs=None
                  ):
         """JWST reprocessing routines.
 
@@ -379,7 +372,6 @@
                 latest versions of the files
             * procs (int): Number of parallel processes to run during destriping. Will default to half the number of
                 cores in the system
-            * alternative_flats_dir (str): path to the directory with the flats to be used instead of default ones.
 
         TODO:
             * Update destriping algorithm as we improve it
@@ -454,12 +446,11 @@
 
                 'skymatch.skip': {'miri': True},
                 'skymatch.skymethod': 'global+match',
-                'skymatch.subtract': {'nircam': True, 'miri': False},
+                'skymatch.subtract': True,
                 'skymatch.skystat': 'median',
                 'skymatch.nclip': 20,
                 'skymatch.lsigma': 3,
                 'skymatch.usigma': 3,
-                'skymatch.match_down': {'miri': False},
 
                 'outlier_detection.in_memory': True,
 
@@ -525,13 +516,9 @@
         self.logger = logging.getLogger()
         self.logger.setLevel(logging.INFO)
 
-        if os.path.isdir(alternative_flats_dir):
-            self.alternative_flats_dir = alternative_flats_dir
-        else:
-            self.alternative_flats_dir = None
-
     def run_all(self):
         """Run the whole pipeline reprocess"""
+
         self.logger.info('Reprocessing %s' % self.galaxy)
 
         for band in self.bands:
@@ -543,7 +530,7 @@
             elif band in MIRI_BANDS:
                 band_type = 'miri'
                 do_destriping = False
-                do_lyot_adjust = None  # self.do_lyot_adjust
+                do_lyot_adjust = self.do_lyot_adjust
             else:
                 raise Warning('Unknown band %s' % band)
 
@@ -746,7 +733,7 @@
                                   out_dir=destripe_dir
                                   )
 
-            # The Lyot coronagraph is only in the MIRI bands (deprecated -> no needs anymore)
+            # The Lyot coronagraph is only in the MIRI bands
             if do_lyot_adjust is not None:
 
                 self.logger.info('-> Adjusting lyot with method %s' % do_lyot_adjust)
@@ -1170,7 +1157,7 @@
                                                 check_bgr=check_bgr,
                                                 check_type=self.bgr_check_type)
                             )
-            print(tab['Program'])
+
             json_content = {"asn_type": "None",
                             "asn_rule": "DMS_Level3_Base",
                             "version_id": time.strftime('%Y%m%dt%H%M%S'),
@@ -1319,17 +1306,7 @@
                     if value == 'VAL_NOT_FOUND':
                         continue
 
-<<<<<<< HEAD
-                # Any settings to tweak go here
-                im2.bkg_subtract.save_combined_background = True
-                im2.bkg_subtract.sigma = 1.5
-                if self.alternative_flats_dir is not None:
-                    my_flat = [f for f in glob.glob(os.path.join(self.alternative_flats_dir, '*.fits')) if band in f]
-                    if len(my_flat) !=0:
-                        im2.flat_field.override_flat = my_flat[0]
-=======
                     recursive_setattr(im2, key, value)
->>>>>>> 028e7155
 
                 # Run the level 2 pipeline
                 im2.run(asn_file)
@@ -1352,24 +1329,6 @@
                 # FWHM should be set per-band for both tweakreg and source catalogue
                 fwhm_pix = FWHM_PIX[band]
 
-<<<<<<< HEAD
-                im3.save_results = True
-
-                # Alignment settings edited to roughly match the HST setup
-                # Pixel scale based on wavelength
-                if band_type == 'nircam':
-                    if int(band[1:4]) <= 212:
-                        pixel_scale = 0.031
-                    else:
-                        pixel_scale = 0.063
-                elif band_type == 'miri':
-                    pixel_scale = 0.11
-                else:
-                    raise Warning('Pixel scale not know for band type %s!' % band_type)
-
-                # Set separation relatively small, 0.7" is default
-                im3.tweakreg.separation = 10 * pixel_scale
-=======
                 # If we're degrouping short NIRCAM observations, we still want to align grouped
                 if self.degroup_short_nircam:
                     tweakreg = TweakRegStep()
@@ -1387,7 +1346,6 @@
                                                          band)
                             if value == 'VAL_NOT_FOUND':
                                 continue
->>>>>>> 028e7155
 
                             recursive_setattr(tweakreg, tweakreg_key, value)
 
@@ -1425,16 +1383,6 @@
                     if degroup:
                         for i, model in enumerate(asn_file._models):
                             model.meta.observation.exposure_number = str(i)
-
-                # Adjustment of the parameters above
-                for key in self.lv3_parameter_dict.keys():
-                    value = parse_parameter_dict(self.lv3_parameter_dict,
-                                                 key,
-                                                 band)
-                    if value == 'VAL_NOT_FOUND':
-                        continue
-                    # print(key, value)
-                    # setattr(im3, key, value)
 
                 # Run the level 3 pipeline
                 im3.run(asn_file)
